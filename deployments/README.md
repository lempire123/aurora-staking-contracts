--- conflicted
+++ resolved
@@ -155,7 +155,6 @@
 yarn createStreamBSTN:auroraMainnet
 ```
 
-<<<<<<< HEAD
 ## Pausing contracts (Aurora Labs)
 
 The default admin role can pause and unpause the contracts.
@@ -176,7 +175,7 @@
 ```bash
 0x2692c59f0000000000000000000000000000000000000000000000000000000000000001
 ```
-=======
+
 ## Verifying contracts
 
 Proxy contracts were already automatically verified because of the automatic bytecode matching in [Aurorascan](https://aurorascan.dev), however to verify the implementation contracts, you have to use the `hardhat verify` as follows:
@@ -200,5 +199,4 @@
 **JetStakingV1**
   - Proxy @ https://aurorascan.dev/address/0xccc2b1ad21666a5847a804a73a41f904c4a4a0ec#code
   - Implementation @ https://aurorascan.dev/address/0x852F139Dd31D2cdc669470880700037Cb3790934#code
- 
->>>>>>> 64023f32
+ 