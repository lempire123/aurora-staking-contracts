import { expect, use } from "chai";
import { ethers, network, deployments, upgrades } from "hardhat";
import * as constants from './constants'
import { getEventLogs } from "./testHelper";

describe("JetStakingV1", function () {
    let auroraOwner: any
    let stakingAdmin: any
    let streamToken1: any
    let streamToken2: any
    let auroraToken: any
    let user1: any
    let user2: any
    let user3: any
    let user4: any
    let user5: any
    let spender: any
    let streamOwner: any
    let treasury: any
    let jet: any
    let oneYear: number
    let tauPerStream: number
    let scheduleTimes: any
    let scheduleRewards: any
    let oneDay: any
    let startTime: any
    let treasuryAdmin: any
    let streamManager: any
    
    before(async () => {
        // deploys all the contracts
        [auroraOwner, stakingAdmin, user1, user2, user3, user4, user5, spender, streamOwner, streamManager] = await ethers.getSigners()
        const supply = ethers.utils.parseUnits("10000000000", 18)
        oneDay = 86400
        const Token = await ethers.getContractFactory("Token")
        auroraToken = await Token.connect(auroraOwner).deploy(supply, "AuroraToken", "AURORA")
        // random example for other reward token contracts
        streamToken1 = await Token.connect(user1).deploy(supply, "StreamToken1", "ST1")
        streamToken2 = await Token.connect(user2).deploy(supply, "StreamToken2", "ST2")
        const flags = 0
        const Treasury = await ethers.getContractFactory("Treasury")
        treasury = await upgrades.deployProxy(
            Treasury, 
            [
                [
                    auroraToken.address,
                    streamToken1.address,
                    streamToken2.address
                ],
                flags
            ]
        )

        oneYear = 31556926
        tauPerStream = 10

        startTime = (await ethers.provider.getBlock("latest")).timestamp
        const JetStakingV1 = await ethers.getContractFactory('JetStakingTesting')
        const minWeight = 256
        const maxWeight = 1024
        scheduleTimes = [
            startTime, 
            startTime + oneYear, 
            startTime + 2 * oneYear, 
            startTime + 3 * oneYear, 
            startTime + 4 * oneYear
        ]
        scheduleRewards = [
            ethers.utils.parseUnits("200000000", 18), // 100M
            ethers.utils.parseUnits("100000000", 18), // 50M 
            ethers.utils.parseUnits("50000000", 18),  // 25M
            ethers.utils.parseUnits("25000000", 18),  // 25M
            // Last amount should be 0 so scheduleTimes[4] marks the end of the stream schedule.
            ethers.utils.parseUnits("0", 18),  // 0
        ]
        jet = await upgrades.deployProxy(
            JetStakingV1,
            [
                auroraToken.address,
                auroraOwner.address, // aurora stream owner
                scheduleTimes,
                scheduleRewards,
                tauPerStream,
                flags,
                treasury.address,
                maxWeight,
                minWeight
            ]
        )
        const claimRole = await jet.CLAIM_ROLE()
        const airdropRole = await jet.AIRDROP_ROLE()
        const pauseRole = await jet.PAUSE_ROLE()
        const defaultAdminRole = await jet.DEFAULT_ADMIN_ROLE()
        const streamManagerRole = await jet.STREAM_MANAGER_ROLE()
        const deployer = auroraOwner
        expect(await jet.hasRole(claimRole, stakingAdmin.address)).to.be.eq(false)
        expect(await jet.hasRole(airdropRole, stakingAdmin.address)).to.be.eq(false)
        expect(await jet.hasRole(pauseRole, stakingAdmin.address)).to.be.eq(false)
        expect(await jet.hasRole(defaultAdminRole, stakingAdmin.address)).to.be.eq(false)
        await jet.connect(deployer).grantRole(claimRole, stakingAdmin.address)
        await jet.connect(deployer).grantRole(airdropRole, stakingAdmin.address)
        await jet.connect(deployer).grantRole(pauseRole, stakingAdmin.address)
        await jet.connect(deployer).grantRole(streamManagerRole, streamManager.address)
        await jet.connect(deployer).transferOwnership(stakingAdmin.address)
        
        expect(await jet.hasRole(claimRole, stakingAdmin.address)).to.be.eq(true)
        expect(await jet.hasRole(airdropRole, stakingAdmin.address)).to.be.eq(true)
        expect(await jet.hasRole(pauseRole, stakingAdmin.address)).to.be.eq(true)
        expect(await jet.hasRole(defaultAdminRole, stakingAdmin.address)).to.be.eq(true)
        expect(await jet.hasRole(streamManagerRole, streamManager.address)).to.be.eq(true)
    })

    beforeEach(async () => {        
        await deployments.fixture()
        // fund users wallet
        await auroraToken.connect(auroraOwner).transfer(user1.address, ethers.utils.parseUnits("10000", 18))
        await auroraToken.connect(auroraOwner).transfer(user2.address, ethers.utils.parseUnits("10000", 18))
        await auroraToken.connect(auroraOwner).transfer(user3.address, ethers.utils.parseUnits("10000", 18))
        await auroraToken.connect(auroraOwner).transfer(user4.address, ethers.utils.parseUnits("10000", 18))
        await auroraToken.connect(auroraOwner).transfer(stakingAdmin.address, ethers.utils.parseUnits("100000000", 18))
        await auroraToken.connect(auroraOwner).transfer(streamManager.address, ethers.utils.parseUnits("100000000", 18))
        // console.log(balanceOfAurorOwner)
        // transfer 20% of the total supply to the treasury contract
        const twentyPercentOfAuroraTotalSupply = ethers.utils.parseUnits("200000000", 18)
        // const onePercentOfTokenSupply = ethers.utils.parseUnits("1000000", 18) 
        await auroraToken.connect(auroraOwner).transfer(treasury.address, twentyPercentOfAuroraTotalSupply)
        const balanceOfAurorOwner = await auroraToken.balanceOf(auroraOwner.address)
        await auroraToken.connect(auroraOwner).transfer(user5.address, balanceOfAurorOwner)
        // transfer ownership of the treasury to the jet staking contract
        const defaultAdminRole = await jet.DEFAULT_ADMIN_ROLE()
        await treasury.connect(auroraOwner).grantRole(defaultAdminRole, jet.address)
        // await treasury.connect(auroraOwner).transferOwnership(jet.address)
    })

    it("should return treasury account", async () => {
        expect(await jet.treasury()).to.eq(treasury.address)
    })

    it('should allow admin to propose new stream', async () => {
        const id = 1
        // approve aurora tokens to the stream proposal
        const auroraProposalAmountForAStream = ethers.utils.parseUnits("10000", 18)
        const maxRewardProposalAmountForAStream = ethers.utils.parseUnits("200000000", 18)
        await auroraToken.connect(streamManager).approve(jet.address, auroraProposalAmountForAStream)
        // propose a stream
        const startTime = (await ethers.provider.getBlock("latest")).timestamp + 100
        const scheduleTimes = [
            startTime, 
            startTime + oneYear, 
            startTime + 2 * oneYear, 
            startTime + 3 * oneYear, 
            startTime + 4 * oneYear
        ]
        const tx = await jet.connect(streamManager).proposeStream(
            user1.address,
            streamToken1.address,
            auroraProposalAmountForAStream,
            maxRewardProposalAmountForAStream,
            scheduleTimes,
            scheduleRewards,
            tauPerStream
        )
        // console.log(tx)
        const {streamId, owner, } = await getEventLogs(tx.hash, constants.eventsABI.streamProposed, 0)
        // console.log(streamId, owner)
        expect(owner).to.be.eq(user1.address)
        expect(streamId.toNumber()).to.be.eq(id)
    })
    it('should allow stream owner to create a stream', async () => {
        const id = 1
        // approve aurora tokens to the stream proposal
        const auroraProposalAmountForAStream = ethers.utils.parseUnits("10000", 18)
        const maxRewardProposalAmountForAStream = ethers.utils.parseUnits("200000000", 18)
        await auroraToken.connect(streamManager).approve(jet.address, auroraProposalAmountForAStream)
        // propose a stream
        const startTime = (await ethers.provider.getBlock("latest")).timestamp + 100
        const scheduleTimes = [
            startTime, 
            startTime + oneYear, 
            startTime + 2 * oneYear, 
            startTime + 3 * oneYear, 
            startTime + 4 * oneYear
        ]
        await jet.connect(streamManager).proposeStream(
            user1.address,
            streamToken1.address,
            auroraProposalAmountForAStream,
            maxRewardProposalAmountForAStream,
            scheduleTimes,
            scheduleRewards,
            tauPerStream
        )
        // approve reward tokens
        await streamToken1.connect(user1).approve(jet.address, maxRewardProposalAmountForAStream)
        // create a stream
        const tx = await jet.connect(user1).createStream(id, maxRewardProposalAmountForAStream)
        const {streamId, owner, } = await getEventLogs(tx.hash, constants.eventsABI.streamCreated, 0)
        expect(owner).to.be.eq(user1.address)
        expect(streamId.toNumber()).to.be.eq(id)
        expect(await jet.getStreamsCount()).to.be.eq(2)
    })
    it('should create stream and refund staking admin if deposit reward is less than the upper amount', async () => {
        const id = 1
        // approve aurora tokens to the stream proposal
        const auroraProposalAmountForAStream = ethers.utils.parseUnits("10000", 18)
        const maxRewardProposalAmountForAStream = ethers.utils.parseUnits("200000000", 18)
        await auroraToken.connect(streamManager).approve(jet.address, auroraProposalAmountForAStream)
        // propose a stream
        const startTime = (await ethers.provider.getBlock("latest")).timestamp + 100
        const scheduleTimes = [
            startTime, 
            startTime + oneYear, 
            startTime + 2 * oneYear, 
            startTime + 3 * oneYear, 
            startTime + 4 * oneYear
        ]
        await jet.connect(streamManager).proposeStream(
            user1.address,
            streamToken1.address,
            auroraProposalAmountForAStream,
            maxRewardProposalAmountForAStream,
            scheduleTimes,
            scheduleRewards,
            tauPerStream
        )
        // approve reward tokens (50% of the max reward proposal amount for a stream)
        const RewardProposalAmountForAStream = ethers.utils.parseUnits("100000000", 18)
        await streamToken1.connect(user1).approve(jet.address, RewardProposalAmountForAStream)
        // create a stream
        await jet.connect(user1).createStream(id, RewardProposalAmountForAStream)
        const stream = await jet.getStream(id)
        expect(stream.rewardDepositAmount).to.be.eq(
            RewardProposalAmountForAStream
        )
        expect(
            parseInt(ethers.utils.formatEther(maxRewardProposalAmountForAStream))
        ).to.be.greaterThan(
            parseInt(ethers.utils.formatEther(stream.rewardDepositAmount))
        )
        const expectedAuroraDeposit = parseInt(ethers.utils.formatEther(stream.rewardDepositAmount)) * parseInt(ethers.utils.formatEther(auroraProposalAmountForAStream)) / parseInt(ethers.utils.formatEther(maxRewardProposalAmountForAStream))
        expect(
            parseInt(ethers.utils.formatEther(auroraProposalAmountForAStream))
        ).to.be.greaterThan(
            parseInt(ethers.utils.formatEther(stream.auroraDepositAmount))
        )
        expect(expectedAuroraDeposit).to.be.eq(parseInt(ethers.utils.formatEther(stream.auroraDepositAmount)))
        const rewardSchedule = await jet.getStreamSchedule(id)
        for (let i = 0; i < rewardSchedule[1].length; i++) {
            i != rewardSchedule[1].length - 1 ? expect(parseInt(ethers.utils.formatEther(rewardSchedule[1][i]))).to.be.eq(parseInt(ethers.utils.formatEther(scheduleRewards[i]))/2) :
            expect(parseInt(ethers.utils.formatEther(rewardSchedule[1][i]))).to.be.eq(0)
        }
    })
    it('should release aurora rewards to stream owner', async () => {
        const user1BalanceBefore = parseInt(ethers.utils.formatEther(await auroraToken.balanceOf(user1.address)))
        const id = 1
        // approve aurora tokens to the stream proposal
        const auroraProposalAmountForAStream = ethers.utils.parseUnits("10000", 18)
        const maxRewardProposalAmountForAStream = ethers.utils.parseUnits("200000000", 18)
        await auroraToken.connect(streamManager).approve(jet.address, auroraProposalAmountForAStream)
        // propose a stream
        const startTime = (await ethers.provider.getBlock("latest")).timestamp + 100
        const scheduleTimes = [
            startTime, 
            startTime + oneYear, 
            startTime + 2 * oneYear, 
            startTime + 3 * oneYear, 
            startTime + 4 * oneYear
        ]
        await jet.connect(streamManager).proposeStream(
            user1.address,
            streamToken1.address,
            auroraProposalAmountForAStream,
            maxRewardProposalAmountForAStream,
            scheduleTimes,
            scheduleRewards,
            tauPerStream
        )
        // approve reward tokens
        await streamToken1.connect(user1).approve(jet.address, maxRewardProposalAmountForAStream)
        // create a stream
        await jet.connect(user1).createStream(id, maxRewardProposalAmountForAStream)
        // release aurora reward after ~ 1 year
        await network.provider.send("evm_increaseTime", [365 * oneDay])
        await network.provider.send("evm_mine")
        const claimableBefore = await jet.getStreamOwnerClaimableAmount(id)
        await jet.connect(user1).releaseAuroraRewardsToStreamOwner(id)
        const user1BalanceAfter = parseInt(ethers.utils.formatEther(await auroraToken.balanceOf(user1.address)))
        expect(user1BalanceBefore).to.be.lessThanOrEqual(user1BalanceAfter)
        const actualReward = user1BalanceAfter - user1BalanceBefore
        const expectedReward = parseInt(ethers.utils.formatEther(auroraProposalAmountForAStream)) * 0.5
        expect(actualReward).to.be.within(expectedReward - 10, expectedReward + 10)
        await network.provider.send("evm_mine") // Prevent RangeError: Maximum call stack size exceeded
        const claimableAfter = await jet.getStreamOwnerClaimableAmount(id)
        expect(claimableAfter).to.be.lt(claimableBefore)
    })
    it('should stake aurora tokens', async () => {
        const amountStaked = ethers.utils.parseUnits("10", 18)
        await auroraToken.connect(user1).approve(jet.address, amountStaked)
        const tx = await jet.connect(user1).stake(amountStaked)
        const {amount, } = await getEventLogs(tx.hash, constants.eventsABI.staked, 0)
        expect(amount).to.be.eq(amountStaked)
    })
    it('should not release new rewards in the same block', async () => {
        const amount = ethers.utils.parseUnits("1000", 18)
        await auroraToken.connect(user1).approve(jet.address, amount)
        await jet.connect(user1).stake(amount)
        const touchedAt = await jet.touchedAt()
        const rewards = await jet.getRewardsAmount(0, touchedAt)
        expect(rewards.isZero()).to.be.eq(true)
    })
    it('user stakes and never claims', async () => {
        const amountStaked1 = ethers.utils.parseUnits("1000", 18)
        await auroraToken.connect(user1).approve(jet.address, amountStaked1)
        await jet.connect(user1).stake(amountStaked1)
        const currentTime = (await ethers.provider.getBlock("latest")).timestamp
        const timeDiff = currentTime - startTime
        await network.provider.send("evm_increaseTime", [4 * oneYear - timeDiff - 1])
        await network.provider.send("evm_mine")
        await jet.connect(user1).updateUserCalculation()
        const expectedReward = 
        ((parseInt(scheduleRewards[0]) - parseInt(scheduleRewards[1])) / 1e18) * (oneYear - timeDiff) / oneYear + 
        ((parseInt(scheduleRewards[1]) - parseInt(scheduleRewards[2])) / 1e18) + 
        ((parseInt(scheduleRewards[2]) - parseInt(scheduleRewards[3])) / 1e18) + 
        ((parseInt(scheduleRewards[3]) - parseInt(scheduleRewards[4])) / 1e18) + 
        parseInt(scheduleRewards[4]) / 1e18 +
        parseInt(ethers.utils.formatEther(amountStaked1))
        expect(parseInt(ethers.utils.formatEther(await jet.totalAmountOfStakedAurora()))).to.be.lessThanOrEqual(
            parseInt(expectedReward.toString())
        )
        expect(parseInt(ethers.utils.formatUnits(amountStaked1, 0))).to.be.eq(
            parseInt(ethers.utils.formatUnits(await jet.totalAuroraShares(), 0))
        )
    })
    it('should able to get schedule times per stream', async () => {
        const schedules = await jet.getStreamSchedule(0)
        expect(schedules[0][0]).to.be.eq(scheduleTimes[0])
    })
    it('should be able to get reward per share', async () => {
        expect(
            ethers.utils.formatEther(await jet.getRewardPerShare(0))
        ).to.be.eq("0.0")
    })
    it('should schedule from 0 to 4 years', async () => {
        const {total, rewardPerShareAurora, scheduleCalculated} = await jet.before(scheduleTimes[0], scheduleTimes[4])
        const { startIndex, endIndex } = await jet.startEndScheduleIndex(0, scheduleTimes[0], scheduleTimes[4])
        const expectedScheduleReward = scheduleRewards[0]/1e18
        expect(Math.round(parseFloat(ethers.utils.formatUnits(total)))).to.be.eq(parseFloat(expectedScheduleReward.toString()))
        expect(Math.round(parseFloat(ethers.utils.formatUnits(rewardPerShareAurora)))).to.be.eq(parseFloat(expectedScheduleReward.toString()))
        expect(startIndex.toNumber()).to.be.eq(0)
        expect(endIndex.toNumber()).to.be.eq(4)
    })
    it('should schedule from 1 to 2 years', async () => {
        const { total, rewardPerShareAurora, scheduleCalculated } = await jet.before(scheduleTimes[1], scheduleTimes[2])
        const { startIndex, endIndex } = await jet.startEndScheduleIndex(0, scheduleTimes[1], scheduleTimes[2])
        const expectedScheduledReward = parseInt(ethers.utils.formatEther(scheduleRewards[1])) - parseInt(ethers.utils.formatEther(scheduleRewards[2]))
        expect(Math.round(parseFloat(ethers.utils.formatUnits(total)))).to.be.eq(expectedScheduledReward)
        // expect(Math.round(parseFloat((scheduleCalculated.toNumber())))).to.be.eq(parseFloat(expectedScheduledReward.toString()))
        expect(Math.round(parseFloat(ethers.utils.formatUnits(rewardPerShareAurora)))).to.be.eq(parseFloat(expectedScheduledReward.toString()))
        expect(startIndex.toNumber()).to.be.eq(1)
        expect(endIndex.toNumber()).to.be.eq(2)
    })
    it('should schedule from 1 to 3', async () => {
        const { total, rewardPerShareAurora, scheduleCalculated } = await jet.before(scheduleTimes[1], scheduleTimes[3])
        const { startIndex, endIndex } = await jet.startEndScheduleIndex(0, scheduleTimes[1], scheduleTimes[3])
        const expectedScheduledReward = 
            (parseInt(ethers.utils.formatEther(scheduleRewards[1])) - parseInt(ethers.utils.formatEther(scheduleRewards[2]))) + 
            (parseInt(ethers.utils.formatEther(scheduleRewards[2])) - parseInt(ethers.utils.formatEther(scheduleRewards[3])))
        expect(Math.round(parseFloat(ethers.utils.formatUnits(total)))).to.be.eq(expectedScheduledReward)
        // expect(Math.round(parseFloat((scheduleCalculated.toNumber())))).to.be.eq(parseFloat(expectedScheduledReward.toString()))
        expect(Math.round(parseFloat(ethers.utils.formatUnits(rewardPerShareAurora)))).to.be.eq(parseFloat(expectedScheduledReward.toString()))
        expect(startIndex.toNumber()).to.be.eq(1)
        expect(endIndex.toNumber()).to.be.eq(3)
    })
    it('should schedule from 0 to 1', async () => {
        const { total, rewardPerShareAurora, scheduleCalculated } = await jet.before(scheduleTimes[0], scheduleTimes[1])
        const { startIndex, endIndex } = await jet.startEndScheduleIndex(0, scheduleTimes[0], scheduleTimes[1])
        const expectedScheduledReward = parseInt(ethers.utils.formatEther(scheduleRewards[0])) - parseInt(ethers.utils.formatEther(scheduleRewards[1]))
        expect(Math.round(parseFloat(ethers.utils.formatUnits(total)))).to.be.eq(expectedScheduledReward)
        // expect(Math.round(parseFloat((scheduleCalculated.toNumber())))).to.be.eq(parseFloat(expectedScheduledReward.toString()))
        expect(Math.round(parseFloat(ethers.utils.formatUnits(rewardPerShareAurora)))).to.be.eq(parseFloat(expectedScheduledReward.toString()))
        expect(startIndex.toNumber()).to.be.eq(0)
        expect(endIndex.toNumber()).to.be.eq(1)
    })
    it('should schedule from 0 to now (200 days)', async () => {
        const startTime = (await ethers.provider.getBlock("latest")).timestamp
        await network.provider.send("evm_increaseTime", [200 * oneDay]) // increase time for 20 days
        await network.provider.send("evm_mine")
        const currentTime = (await ethers.provider.getBlock("latest")).timestamp + 19
        const { total, rewardPerShareAurora, scheduleCalculated } = await jet.before(scheduleTimes[0], (await ethers.provider.getBlock("latest")).timestamp)
        const { startIndex, endIndex } = await jet.startEndScheduleIndex(0, scheduleTimes[0], (await ethers.provider.getBlock("latest")).timestamp)
        const timeDiff = currentTime - startTime
        const expectedScheduledReward = 
            (parseInt(ethers.utils.formatEther(scheduleRewards[0])) - parseInt(ethers.utils.formatEther(scheduleRewards[1]))) * (timeDiff) / oneYear
        expect(parseInt(ethers.utils.formatUnits(total))).to.be.within(parseInt(expectedScheduledReward.toString()) - 100, parseInt(expectedScheduledReward.toString()) + 100)
<<<<<<< HEAD
        expect(parseInt(scheduleCalculated.toNumber())).to.be.within(parseInt(expectedScheduledReward.toString()) - 50, parseInt(expectedScheduledReward.toString()) + 50)
        expect(parseInt(ethers.utils.formatUnits(rewardPerShareAurora))).to.be.within(parseInt(expectedScheduledReward.toString()) - 50, parseInt(expectedScheduledReward.toString()) + 50)
=======
        expect(parseInt(scheduleCalculated.toNumber())).to.be.within(parseInt(expectedScheduledReward.toString()) - 100, parseInt(expectedScheduledReward.toString()) + 100)
        expect(parseInt(ethers.utils.formatUnits(rewardPerShareAurora))).to.be.within(parseInt(expectedScheduledReward.toString()) - 100, parseInt(expectedScheduledReward.toString()) + 100)
>>>>>>> 9bc6f52e
        expect(startIndex.toNumber()).to.be.eq(0)
        expect(endIndex.toNumber()).to.be.eq(0)
    })
    it('should schedule from 0 to now (400 days)', async () => {
        const startTime = (await ethers.provider.getBlock("latest")).timestamp
        await network.provider.send("evm_increaseTime", [400 * oneDay]) // increase time for 20 days
        await network.provider.send("evm_mine")
        const currentTime = (await ethers.provider.getBlock("latest")).timestamp + 19
        const timeDiff = currentTime - startTime
        const { total, rewardPerShareAurora, scheduleCalculated } = await jet.before(scheduleTimes[0], (await ethers.provider.getBlock("latest")).timestamp)
        const { startIndex, endIndex } = await jet.startEndScheduleIndex(0, scheduleTimes[0], (await ethers.provider.getBlock("latest")).timestamp)
        const expectedScheduledReward1 = 
            (parseInt(ethers.utils.formatEther(scheduleRewards[0])) - parseInt(ethers.utils.formatEther(scheduleRewards[1])))
        const expectedScheduledReward2 = (parseInt(ethers.utils.formatEther(scheduleRewards[1])) - parseInt(ethers.utils.formatEther(scheduleRewards[2]))) * (timeDiff - oneYear) / oneYear
        const expectedScheduledReward = parseInt(expectedScheduledReward1.toString()) + parseInt(expectedScheduledReward2.toString())
        expect(parseInt(ethers.utils.formatUnits(total))).to.be.within(expectedScheduledReward - 50, expectedScheduledReward + 50)
        expect(scheduleCalculated.toNumber()).to.be.within(expectedScheduledReward - 50, expectedScheduledReward + 50)
        expect(parseInt(ethers.utils.formatUnits(rewardPerShareAurora))).to.be.within(expectedScheduledReward - 50, expectedScheduledReward + 50)
        expect(startIndex.toNumber()).to.be.eq(0)
        expect(endIndex.toNumber()).to.be.eq(1)
    })
    it('should schedule from 0 to now (750 days)', async () => {
        const startTime = (await ethers.provider.getBlock("latest")).timestamp
        await network.provider.send("evm_increaseTime", [750 * oneDay]) // increase time for 20 days
        await network.provider.send("evm_mine")
        const currentTime = (await ethers.provider.getBlock("latest")).timestamp + 18.5
        const timeDiff = currentTime - startTime
        const { total, rewardPerShareAurora, scheduleCalculated } = await jet.before(scheduleTimes[0], (await ethers.provider.getBlock("latest")).timestamp)
        const { startIndex, endIndex } = await jet.startEndScheduleIndex(0, scheduleTimes[0], (await ethers.provider.getBlock("latest")).timestamp)
        const expectedScheduledReward1 = 
            (parseInt(ethers.utils.formatEther(scheduleRewards[0])) - parseInt(ethers.utils.formatEther(scheduleRewards[1]))) + 
            (parseInt(ethers.utils.formatEther(scheduleRewards[1])) - parseInt(ethers.utils.formatEther(scheduleRewards[2])))
        const expectedScheduledReward2 = (parseInt(ethers.utils.formatEther(scheduleRewards[2])) - parseInt(ethers.utils.formatEther(scheduleRewards[3]))) * (timeDiff - 2 * oneYear) / oneYear
        const expectedScheduledReward = parseInt(expectedScheduledReward1.toString()) + parseInt(expectedScheduledReward2.toString())
        expect(parseInt(ethers.utils.formatUnits(total))).to.be.within(expectedScheduledReward - 50, expectedScheduledReward + 50)
        expect(scheduleCalculated.toNumber()).to.be.within(expectedScheduledReward - 50, expectedScheduledReward + 50)
        expect(parseInt(ethers.utils.formatUnits(rewardPerShareAurora))).to.be.within(expectedScheduledReward - 50, expectedScheduledReward + 50)
        expect(startIndex.toNumber()).to.be.eq(0)
        expect(endIndex.toNumber()).to.be.eq(2)
    })
    it('should schedule from 200 to now (750 days)', async () => {
        const startTime = (await ethers.provider.getBlock("latest")).timestamp
        await network.provider.send("evm_increaseTime", [750 * oneDay]) // increase time for 20 days
        await network.provider.send("evm_mine")
        const currentTime = (await ethers.provider.getBlock("latest")).timestamp
        const timeDiff = currentTime - startTime
        const { total, rewardPerShareAurora, scheduleCalculated } = await jet.before(scheduleTimes[0] + 200 * oneDay, (await ethers.provider.getBlock("latest")).timestamp)
        const { startIndex, endIndex } = await jet.startEndScheduleIndex(0, startTime, currentTime)
        const expectedScheduledReward1 = (parseInt(ethers.utils.formatEther(scheduleRewards[0])) - parseInt(ethers.utils.formatEther(scheduleRewards[1]))) * (oneYear - 200 * oneDay) / oneYear
        const expectedScheduledReward2 = (parseInt(ethers.utils.formatEther(scheduleRewards[1])) - parseInt(ethers.utils.formatEther(scheduleRewards[2])))
        const expectedScheduledReward3 = (parseInt(ethers.utils.formatEther(scheduleRewards[2])) - parseInt(ethers.utils.formatEther(scheduleRewards[3]))) * (timeDiff - 2 * oneYear) / oneYear
        const expectedScheduledReward = parseInt(expectedScheduledReward1.toString()) + parseInt(expectedScheduledReward2.toString()) + parseInt(expectedScheduledReward3.toString())
        expect(parseInt(ethers.utils.formatUnits(total))).to.be.greaterThanOrEqual(parseInt(expectedScheduledReward.toString()))
        expect(parseInt(scheduleCalculated.toNumber())).to.be.greaterThanOrEqual(parseInt(expectedScheduledReward.toString()))
        expect(parseInt(ethers.utils.formatUnits(rewardPerShareAurora))).to.be.greaterThanOrEqual(parseInt(expectedScheduledReward.toString()))
        expect(startIndex.toNumber()).to.be.eq(0)
        expect(endIndex.toNumber()).to.be.eq(2)
    })
    it('should schedule from 200 to end (4 years)', async () => {
        const {total, rewardPerShareAurora, scheduleCalculated} = await jet.before(scheduleTimes[0] + 200 * oneDay, scheduleTimes[4])
        const { startIndex, endIndex } = await jet.startEndScheduleIndex(0, scheduleTimes[0] + 200 * oneDay, scheduleTimes[4])
        const expectedScheduledReward1 = (parseInt(ethers.utils.formatEther(scheduleRewards[0])) - parseInt(ethers.utils.formatEther(scheduleRewards[1]))) * (oneYear - 200 * oneDay) / oneYear
        const expectedScheduledReward2 = (parseInt(ethers.utils.formatEther(scheduleRewards[1])) - parseInt(ethers.utils.formatEther(scheduleRewards[2]))) + 
                (parseInt(ethers.utils.formatEther(scheduleRewards[2])) - parseInt(ethers.utils.formatEther(scheduleRewards[3]))) +
                (parseInt(ethers.utils.formatEther(scheduleRewards[3])) - parseInt(ethers.utils.formatEther(scheduleRewards[4]))) + 
                parseInt(ethers.utils.formatEther(scheduleRewards[4]))
        const expectedScheduledReward = parseInt(expectedScheduledReward1.toString()) + parseInt(expectedScheduledReward2.toString())
        expect(parseInt(ethers.utils.formatUnits(total))).to.be.eq(expectedScheduledReward)
        expect(scheduleCalculated.toNumber()).to.be.eq(expectedScheduledReward)
        expect(parseInt(ethers.utils.formatUnits(rewardPerShareAurora))).to.be.eq(expectedScheduledReward)
        expect(startIndex.toNumber()).to.be.eq(0)
        expect(endIndex.toNumber()).to.be.eq(4)
    })
    it('should schedule from 200 to end (3 years)', async () => {
        const {total, rewardPerShareAurora, scheduleCalculated} = await jet.before(scheduleTimes[0] + 200 * oneDay, scheduleTimes[3])
        const { startIndex, endIndex } = await jet.startEndScheduleIndex(0, scheduleTimes[0] + 200 * oneDay, scheduleTimes[3])
        const expectedScheduledReward1 = (parseInt(ethers.utils.formatEther(scheduleRewards[0])) - parseInt(ethers.utils.formatEther(scheduleRewards[1]))) * (oneYear - 200 * oneDay) / oneYear
        const expectedScheduledReward2 = (parseInt(ethers.utils.formatEther(scheduleRewards[1])) - parseInt(ethers.utils.formatEther(scheduleRewards[2]))) + 
            (parseInt(ethers.utils.formatEther(scheduleRewards[2])) - parseInt(ethers.utils.formatEther(scheduleRewards[3])))
        const expectedScheduledReward = parseInt(expectedScheduledReward1.toString()) + parseInt(expectedScheduledReward2.toString())
        expect(parseInt(ethers.utils.formatUnits(total))).to.be.eq(expectedScheduledReward)
        expect(scheduleCalculated.toNumber()).to.be.eq(expectedScheduledReward)
        expect(parseInt(ethers.utils.formatUnits(rewardPerShareAurora))).to.be.eq(expectedScheduledReward)
        expect(startIndex.toNumber()).to.be.eq(0)
        expect(endIndex.toNumber()).to.be.eq(3)
    })
    it('should schedule from 400 to end (3 years)', async () => {
        const {total, rewardPerShareAurora, scheduleCalculated} = await jet.before(scheduleTimes[0] + 400 * oneDay, scheduleTimes[3])
        const { startIndex, endIndex } = await jet.startEndScheduleIndex(0, scheduleTimes[0] + 400 * oneDay, scheduleTimes[3])
        const expectedScheduledReward1 = (parseInt(ethers.utils.formatEther(scheduleRewards[1])) - parseInt(ethers.utils.formatEther(scheduleRewards[2]))) * (2 * oneYear - 400 * oneDay) / oneYear +
            (parseInt(ethers.utils.formatEther(scheduleRewards[2])) - parseInt(ethers.utils.formatEther(scheduleRewards[3])))
        const expectedScheduledReward = parseInt(expectedScheduledReward1.toString())
        expect(parseInt(ethers.utils.formatUnits(total))).to.be.eq(expectedScheduledReward)
        expect(scheduleCalculated.toNumber()).to.be.eq(expectedScheduledReward)
        expect(parseInt(ethers.utils.formatUnits(rewardPerShareAurora))).to.be.eq(expectedScheduledReward)
        expect(startIndex.toNumber()).to.be.eq(1)
        expect(endIndex.toNumber()).to.be.eq(3)
    })
    it('should schedule from 400 to end of (3rd year) + 2 day', async () => {
        const {total, rewardPerShareAurora, scheduleCalculated} = await jet.before(scheduleTimes[0] + 400 * oneDay, scheduleTimes[3] + 2 * oneDay)
        const { startIndex, endIndex } = await jet.startEndScheduleIndex(0, scheduleTimes[0] + 400 * oneDay, scheduleTimes[3] + 2 * oneDay)
        const expectedScheduledReward1 = 
            (parseInt(ethers.utils.formatEther(scheduleRewards[1])) - parseInt(ethers.utils.formatEther(scheduleRewards[2]))) * (2 * oneYear - 400 * oneDay) / oneYear +
            (parseInt(ethers.utils.formatEther(scheduleRewards[2])) - parseInt(ethers.utils.formatEther(scheduleRewards[3]))) + 
            (parseInt(ethers.utils.formatEther(scheduleRewards[3])) - parseInt(ethers.utils.formatEther(scheduleRewards[4]))) * 2 * oneDay / oneYear
        const expectedScheduledReward = parseInt(expectedScheduledReward1.toString())
        expect(parseInt(ethers.utils.formatUnits(total))).to.be.eq(expectedScheduledReward)
        expect(scheduleCalculated.toNumber()).to.be.eq(expectedScheduledReward)
        expect(parseInt(ethers.utils.formatUnits(rewardPerShareAurora))).to.be.eq(expectedScheduledReward)
        expect(startIndex.toNumber()).to.be.eq(1)
        expect(endIndex.toNumber()).to.be.eq(3)
    })
    it('should stake on behalf of another user', async () => {
        const amount = ethers.utils.parseUnits("5", 18)
        await auroraToken.connect(auroraOwner).mint(auroraOwner.address, amount)
        await auroraToken.connect(auroraOwner).approve(jet.address, amount)
        await expect(jet.connect(user1).stakeOnBehalfOfAnotherUser(
            user1.address,
            amount
        )).to.be.reverted
        await jet.connect(auroraOwner).stakeOnBehalfOfAnotherUser(
            user1.address,
            amount
        )
        expect(amount).to.be.eq(
            await jet.getUserTotalDeposit(user1.address)
        )
    })
    it('should batch stake on bahalf of another users', async () => {
        const amount = ethers.utils.parseUnits("5", 18)
        const batchAmount = ethers.utils.parseUnits("10", 18)
        await auroraToken.connect(auroraOwner).mint(auroraOwner.address, batchAmount)
        await auroraToken.connect(auroraOwner).approve(jet.address, batchAmount)
        await expect(jet.connect(user1).stakeOnBehalfOfOtherUsers(
            [
                user1.address,
                user2.address
            ],
            [
                amount,
                amount
            ],
            batchAmount
        )).to.be.reverted
        await jet.connect(auroraOwner).stakeOnBehalfOfOtherUsers(
            [
                user1.address,
                user2.address
            ],
            [
                amount,
                amount
            ],
            batchAmount
        )
        expect(amount).to.be.eq(
            await jet.getUserTotalDeposit(user1.address)
        )
        expect(amount).to.be.eq(
            await jet.getUserTotalDeposit(user2.address)
        )
    })
    it('should get user shares', async () => {
        expect(await jet.getUserShares(user1.address)).to.be.eq(0)
    })
    it('should get release time', async () => {
        // stake 
        const amount = ethers.utils.parseUnits("1000", 18)
        await auroraToken.connect(user1).approve(jet.address, amount)
        await jet.connect(user1).stake(amount)
        // unstake
        await network.provider.send("evm_increaseTime", [1])
        await network.provider.send("evm_mine")
        await jet.connect(user1).unstake(amount)
        // get released time
        expect(parseInt(await jet.getReleaseTime(0, user1.address))).to.be.greaterThan(
            (await ethers.provider.getBlock("latest")).timestamp
        )
    })
    it('should withdraw rewards after release time', async () => {
         // stake 
         const amount = ethers.utils.parseUnits("1000", 18)
         const user1BalanceBefore = parseInt(await auroraToken.balanceOf(user1.address))
         await auroraToken.connect(user1).approve(jet.address, amount)
         await jet.connect(user1).stake(amount)
         // unstake
         await network.provider.send("evm_increaseTime", [1])
         await network.provider.send("evm_mine")
         await jet.connect(user1).unstake(amount)
 
         // withdraw
         await network.provider.send("evm_increaseTime", [tauPerStream + 1])
         await network.provider.send("evm_mine")
         const streamId = 0 // main aurora rewards
         await jet.connect(user1).withdraw(streamId)
         const user1BalanceAfter = parseInt(await auroraToken.balanceOf(user1.address))
         expect(user1BalanceAfter).to.eq(user1BalanceBefore)
    })
    it('should withdraw all rewards after release time', async () => {
        // stake
        const amount = ethers.utils.parseUnits("1000", 18)
        const Ids = [1, 2, 3]
        // approve aurora tokens to the stream proposal
        const auroraProposalAmountForAStream = ethers.utils.parseUnits("10000", 18)
        const maxRewardProposalAmountForAStream = scheduleRewards[0]
        // propose a stream
        const startTime = (await ethers.provider.getBlock("latest")).timestamp + 100
        const scheduleTimes = [
            startTime,
            startTime + oneYear,
            startTime + 2 * oneYear,
            startTime + 3 * oneYear,
            startTime + 4 * oneYear
        ]
        // propose stream 1
        await auroraToken.connect(streamManager).approve(jet.address, auroraProposalAmountForAStream)
        await jet.connect(streamManager).proposeStream(
            user1.address,
            streamToken1.address,
            auroraProposalAmountForAStream,
            maxRewardProposalAmountForAStream,
            scheduleTimes,
            scheduleRewards,
            tauPerStream
        )
        // propose stream 2
        await auroraToken.connect(streamManager).approve(jet.address, auroraProposalAmountForAStream)
        await jet.connect(streamManager).proposeStream(
            user1.address,
            streamToken1.address,
            auroraProposalAmountForAStream,
            maxRewardProposalAmountForAStream,
            scheduleTimes,
            scheduleRewards,
            tauPerStream
        )

        // propose stream 3
        await auroraToken.connect(streamManager).approve(jet.address, auroraProposalAmountForAStream)
        await jet.connect(streamManager).proposeStream(
            user1.address,
            streamToken1.address,
            auroraProposalAmountForAStream,
            maxRewardProposalAmountForAStream,
            scheduleTimes,
            scheduleRewards,
            tauPerStream
        )
        // approve reward tokens & create streams
        await streamToken1.connect(user1).approve(jet.address, maxRewardProposalAmountForAStream)
        await jet.connect(user1).createStream(Ids[0], maxRewardProposalAmountForAStream)
        await streamToken1.connect(user1).approve(jet.address, maxRewardProposalAmountForAStream)
        await jet.connect(user1).createStream(Ids[1], maxRewardProposalAmountForAStream)
        await streamToken1.connect(user1).approve(jet.address, maxRewardProposalAmountForAStream)
        await jet.connect(user1).createStream(Ids[2], maxRewardProposalAmountForAStream)

        // stake
        const user2BalanceBefore = parseInt(await auroraToken.balanceOf(user2.address))
        await auroraToken.connect(user2).approve(jet.address, amount)
        await jet.connect(user2).stake(amount)
        await network.provider.send("evm_increaseTime", [101])
        await network.provider.send("evm_mine")

        // claim rewards
        await jet.connect(user2).batchMoveRewardsToPending([...Ids])
        expect(parseInt(await jet.getPending(Ids[0], user2.address))).to.be.greaterThan(0)

        // unstake
        await network.provider.send("evm_increaseTime", [1])
        await network.provider.send("evm_mine")
        await jet.connect(user2).unstake(amount)

        // withdraw batch and withdraw all
        await network.provider.send("evm_increaseTime", [tauPerStream + 1])
        await network.provider.send("evm_mine")
        await jet.connect(user2).batchWithdraw([0, 1])
        const user2BalanceAfter = parseInt(await auroraToken.balanceOf(user1.address))
        expect(user2BalanceAfter).to.be.eq(user2BalanceBefore)
        const withdrawnBalance = parseInt(await streamToken1.balanceOf(user2.address))
        expect(withdrawnBalance).to.be.greaterThan(0)
        await jet.connect(user2).withdrawAll()
        expect(parseInt(await streamToken1.balanceOf(user2.address))).to.be.greaterThan(withdrawnBalance)
    })
    it('should claim on behalf of another user', async() => {
        // stake
        const amount = ethers.utils.parseUnits("1000", 18)
        const Id = 1
        // approve aurora tokens to the stream proposal
        const auroraProposalAmountForAStream = ethers.utils.parseUnits("10000", 18)
        const maxRewardProposalAmountForAStream = scheduleRewards[0]
        // propose a stream
        const startTime = (await ethers.provider.getBlock("latest")).timestamp + 100
        const scheduleTimes = [
            startTime,
            startTime + oneYear,
            startTime + 2 * oneYear,
            startTime + 3 * oneYear,
            startTime + 4 * oneYear
        ]
        // propose stream 1
        await auroraToken.connect(streamManager).approve(jet.address, auroraProposalAmountForAStream)
        await jet.connect(streamManager).proposeStream(
            user1.address,
            streamToken1.address,
            auroraProposalAmountForAStream,
            maxRewardProposalAmountForAStream,
            scheduleTimes,
            scheduleRewards,
            tauPerStream
        )
        // approve reward tokens & create streams
        await streamToken1.connect(user1).approve(jet.address, maxRewardProposalAmountForAStream)
        await jet.connect(user1).createStream(Id, maxRewardProposalAmountForAStream)

        // stake
        await auroraToken.connect(user2).approve(jet.address, amount)
        await jet.connect(user2).stake(amount)
        await network.provider.send("evm_increaseTime", [101])
        await network.provider.send("evm_mine")

        // claim rewards on behald of another user
        await jet.connect(stakingAdmin).claimOnBehalfOfAnotherUser(user2.address, Id)
        expect(parseInt(await jet.getPending(Id, user2.address))).to.be.greaterThan(0)
    })
    it('should batch claim on behalf of other users', async() => {
        // stake
        const amount = ethers.utils.parseUnits("1000", 18)
        const Ids = [1, 2]
        // approve aurora tokens to the stream proposal
        const auroraProposalAmountForAStream = ethers.utils.parseUnits("10000", 18)
        const maxRewardProposalAmountForAStream = scheduleRewards[0]
        // propose a stream
        const startTime = (await ethers.provider.getBlock("latest")).timestamp + 100
        const scheduleTimes = [
            startTime,
            startTime + oneYear,
            startTime + 2 * oneYear,
            startTime + 3 * oneYear,
            startTime + 4 * oneYear
        ]
        // propose stream 1
        await auroraToken.connect(streamManager).approve(jet.address, auroraProposalAmountForAStream)
        await jet.connect(streamManager).proposeStream(
            user1.address,
            streamToken1.address,
            auroraProposalAmountForAStream,
            maxRewardProposalAmountForAStream,
            scheduleTimes,
            scheduleRewards,
            tauPerStream
        )
        // approve reward tokens & create streams
        await streamToken1.connect(user1).approve(jet.address, maxRewardProposalAmountForAStream)
        await jet.connect(user1).createStream(Ids[0], maxRewardProposalAmountForAStream)

         // propose stream 1
         await auroraToken.connect(streamManager).approve(jet.address, auroraProposalAmountForAStream)
         await jet.connect(streamManager).proposeStream(
             user1.address,
             streamToken1.address,
             auroraProposalAmountForAStream,
             maxRewardProposalAmountForAStream,
             scheduleTimes,
             scheduleRewards,
             tauPerStream
         )
         // approve reward tokens & create streams
         await streamToken1.connect(user1).approve(jet.address, maxRewardProposalAmountForAStream)
         await jet.connect(user1).createStream(Ids[1], maxRewardProposalAmountForAStream)

        // stake
        await auroraToken.connect(user2).approve(jet.address, amount)
        await jet.connect(user2).stake(amount)
        await network.provider.send("evm_increaseTime", [101])
        await network.provider.send("evm_mine")
        // stake
        await auroraToken.connect(user3).approve(jet.address, amount)
        await jet.connect(user3).stake(amount)
        await network.provider.send("evm_increaseTime", [101])
        await network.provider.send("evm_mine")

        // claim rewards on behald of another user
        await jet.connect(stakingAdmin).batchClaimOnBehalfOfOtherUsers(
            [
                user2.address,
                user3.address,
            ],
            Ids
        )
        expect(parseInt(await jet.getPending(Ids[0], user2.address))).to.be.greaterThan(0)
        expect(parseInt(await jet.getPending(Ids[0], user3.address))).to.be.greaterThan(0)
        expect(parseInt(await jet.getPending(Ids[1], user2.address))).to.be.greaterThan(0)
        expect(parseInt(await jet.getPending(Ids[1], user3.address))).to.be.greaterThan(0)
    })
    it('should get zero stream owner claimable amount if stream is inactive', async() => {
        // stake
        const amount = ethers.utils.parseUnits("1000", 18)
        const Ids = [1]
        // approve aurora tokens to the stream proposal
        const auroraProposalAmountForAStream = ethers.utils.parseUnits("10000", 18)
        const maxRewardProposalAmountForAStream = scheduleRewards[0]
        // propose a stream
        const startTime = (await ethers.provider.getBlock("latest")).timestamp + 100
        const scheduleTimes = [
            startTime,
            startTime + oneYear,
            startTime + 2 * oneYear,
            startTime + 3 * oneYear,
            startTime + 4 * oneYear
        ]
        // propose stream 1
        await auroraToken.connect(streamManager).approve(jet.address, auroraProposalAmountForAStream)
        await jet.connect(streamManager).proposeStream(
            user1.address,
            streamToken1.address,
            auroraProposalAmountForAStream,
            maxRewardProposalAmountForAStream,
            scheduleTimes,
            scheduleRewards,
            tauPerStream
        )
        expect(await jet.getStreamOwnerClaimableAmount(Ids[0])).to.be.eq(0)
    })
    it('should return aurora stream user shares if stream is zero', async () => {
        // stake
        const amount = ethers.utils.parseUnits("1000", 18)
        const Ids = [1]
        // approve aurora tokens to the stream proposal
        const auroraProposalAmountForAStream = ethers.utils.parseUnits("10000", 18)
        const maxRewardProposalAmountForAStream = scheduleRewards[0]
        // propose a stream
        const startTime = (await ethers.provider.getBlock("latest")).timestamp + 100
        const scheduleTimes = [
            startTime,
            startTime + oneYear,
            startTime + 2 * oneYear,
            startTime + 3 * oneYear,
            startTime + 4 * oneYear
        ]
        // propose stream 1
        await auroraToken.connect(streamManager).approve(jet.address, auroraProposalAmountForAStream)
        await jet.connect(streamManager).proposeStream(
            user1.address,
            streamToken1.address,
            auroraProposalAmountForAStream,
            maxRewardProposalAmountForAStream,
            scheduleTimes,
            scheduleRewards,
            tauPerStream
        )
        // stake
        await auroraToken.connect(user2).approve(jet.address, amount)
        await jet.connect(user2).stake(amount)
        await network.provider.send("evm_increaseTime", [101])
        await network.provider.send("evm_mine")

        // 
        expect(await jet.getAmountOfShares(0, user2.address)).to.be.eq(amount)

    })
    it('should return total amount of staked aurora', async () => {
        // stake
        const amount = ethers.utils.parseUnits("1000", 18)
         // stake
         await auroraToken.connect(user2).approve(jet.address, amount)
         await jet.connect(user2).stake(amount)
         await network.provider.send("evm_increaseTime", [101])
         await network.provider.send("evm_mine")
         expect(
             parseInt(ethers.utils.formatEther(await jet.getTotalAmountOfStakedAurora()))
        ).to.be.greaterThan(parseInt(ethers.utils.formatEther(amount)))
    })
    it('should get zero reward amount before stream start and stream end', async () => {
        // stake
        const amount = ethers.utils.parseUnits("1000", 18)
        const Ids = [1]
        // approve aurora tokens to the stream proposal
        const auroraProposalAmountForAStream = ethers.utils.parseUnits("10000", 18)
        const maxRewardProposalAmountForAStream = scheduleRewards[0]
        // propose a stream
        const startTime = (await ethers.provider.getBlock("latest")).timestamp + oneDay
        const scheduleTimes = [
            startTime,
            startTime + oneYear,
            startTime + 2 * oneYear,
            startTime + 3 * oneYear,
            startTime + 4 * oneYear
        ]
        // propose stream 1
        await auroraToken.connect(streamManager).approve(jet.address, auroraProposalAmountForAStream)
        await jet.connect(streamManager).proposeStream(
            user1.address,
            streamToken1.address,
            auroraProposalAmountForAStream,
            maxRewardProposalAmountForAStream,
            scheduleTimes,
            scheduleRewards,
            tauPerStream
        )
        expect(await jet.getRewardsAmount(Ids[0], (await ethers.provider.getBlock("latest")).timestamp)).to.be.eq(0)
        await network.provider.send("evm_increaseTime", [5 * oneYear])
        await network.provider.send("evm_mine")
        expect(await jet.getRewardsAmount(Ids[0], (await ethers.provider.getBlock("latest")).timestamp)).to.be.eq(0)
    })
    it('should claim zero reward if stream did not start', async() => {
        // stake
        const amount = ethers.utils.parseUnits("1000", 18)
        const Ids = [1]
        // approve aurora tokens to the stream proposal
        const auroraProposalAmountForAStream = ethers.utils.parseUnits("10000", 18)
        const maxRewardProposalAmountForAStream = scheduleRewards[0]
        // propose a stream
        const startTime = (await ethers.provider.getBlock("latest")).timestamp + oneDay
        const scheduleTimes = [
            startTime,
            startTime + oneYear,
            startTime + 2 * oneYear,
            startTime + 3 * oneYear,
            startTime + 4 * oneYear
        ]
        // propose stream 1
        await auroraToken.connect(streamManager).approve(jet.address, auroraProposalAmountForAStream)
        await jet.connect(streamManager).proposeStream(
            user1.address,
            streamToken1.address,
            auroraProposalAmountForAStream,
            maxRewardProposalAmountForAStream,
            scheduleTimes,
            scheduleRewards,
            tauPerStream
        )
        await jet.tempMoveRewardsToPending(user2.address, Ids[0])
        expect(parseInt(await jet.getPending(Ids[0], user2.address))).to.be.eq(0)
    })
    it('should return if _before called twice whithin the same block', async() => {
        await jet.callBeforeTwice()
    })
    it('should unstake all', async () => {
         // stake
         const amount = ethers.utils.parseUnits("1000", 18)
         const user1BalanceBefore = parseInt(await auroraToken.balanceOf(user1.address))
         await auroraToken.connect(user1).approve(jet.address, amount)
         await jet.connect(user1).stake(amount)
         // unstake
         await network.provider.send("evm_increaseTime", [1])
         await network.provider.send("evm_mine")
         await jet.connect(user1).unstakeAll()

         // withdraw
         await network.provider.send("evm_increaseTime", [tauPerStream + 1])
         await network.provider.send("evm_mine")
         const streamId = 0 // main aurora rewards
         await jet.connect(user1).withdraw(streamId)
         const user1BalanceAfter = parseInt(await auroraToken.balanceOf(user1.address))
         expect(user1BalanceAfter).to.greaterThan(user1BalanceBefore)
    })
    it('should claim all rewards', async () => {
        // deploy stream
        const id = 1
        // approve aurora tokens to the stream proposal
        const auroraProposalAmountForAStream = ethers.utils.parseUnits("10000", 18)
        const maxRewardProposalAmountForAStream = ethers.utils.parseUnits("200000000", 18)
        await auroraToken.connect(streamManager).approve(jet.address, auroraProposalAmountForAStream)
        // propose a stream
        const startTime = (await ethers.provider.getBlock("latest")).timestamp + 100
        const scheduleTimes = [
            startTime, 
            startTime + oneYear, 
            startTime + 2 * oneYear, 
            startTime + 3 * oneYear, 
            startTime + 4 * oneYear
        ]
        await jet.connect(streamManager).proposeStream(
            user1.address,
            streamToken1.address,
            auroraProposalAmountForAStream,
            maxRewardProposalAmountForAStream,
            scheduleTimes,
            scheduleRewards,
            tauPerStream
        )
        // approve reward tokens
        await streamToken1.connect(user1).approve(jet.address, maxRewardProposalAmountForAStream)
        // create a stream
        await jet.connect(user1).createStream(id, maxRewardProposalAmountForAStream)
        // stake 
        const amount = ethers.utils.parseUnits("1000", 18)
        await auroraToken.connect(user1).approve(jet.address, amount)
        await jet.connect(user1).stake(amount)
        await network.provider.send("evm_increaseTime", [oneDay])
        await network.provider.send("evm_mine")
        await jet.connect(user1).moveAllRewardsToPending()
        expect(
            parseInt(await jet.getPending(id, user1.address))
        ).to.be.greaterThan(0)
    })
    it('should get reward per share for user', async () => {
        const id = 1
        expect(parseInt(await jet.getRewardPerShareForUser(id, user1.address))).to.be.eq(0)
         // deploy stream
        // approve aurora tokens to the stream proposal
        const auroraProposalAmountForAStream = ethers.utils.parseUnits("10000", 18)
        const maxRewardProposalAmountForAStream = ethers.utils.parseUnits("200000000", 18)
        await auroraToken.connect(streamManager).approve(jet.address, auroraProposalAmountForAStream)
        // propose a stream
        startTime = (await ethers.provider.getBlock("latest")).timestamp + 100
        scheduleTimes = [
            startTime, 
            startTime + oneYear, 
            startTime + 2 * oneYear, 
            startTime + 3 * oneYear, 
            startTime + 4 * oneYear
        ]
        await jet.connect(streamManager).proposeStream(
            user1.address,
            streamToken1.address,
            auroraProposalAmountForAStream,
            maxRewardProposalAmountForAStream,
            scheduleTimes,
            scheduleRewards,
            tauPerStream
        )
        // approve reward tokens
        await streamToken1.connect(user1).approve(jet.address, maxRewardProposalAmountForAStream)
        // create a stream
        await jet.connect(user1).createStream(id, maxRewardProposalAmountForAStream)
        const amount = ethers.utils.parseUnits("1000", 18)
        await auroraToken.connect(user1).approve(jet.address, amount)
        await jet.connect(user1).stake(amount)
        expect(amount.mul(1024)).to.be.eq(
            await jet.getAmountOfShares(id, user1.address)
        )
    })
    it('should calculate weighted shares', async () => {
        const shares = 1000
        let timestamp = scheduleTimes[2]
        const minWeight = 256
        const maxWeight = 1024
        const oneMonth = 2629746
        const slopeStart = scheduleTimes[0] + oneMonth;
        const slopeEnd = slopeStart + 4 * oneYear;
        const expectedWeightedShares = shares * minWeight + ((shares * (maxWeight - minWeight) * (slopeEnd - timestamp)) / (slopeEnd - slopeStart))
        expect(
            parseInt(
                await jet.calculateWeightedShares(shares, timestamp)
            )
        ).to.be.lessThanOrEqual(expectedWeightedShares)
        timestamp = scheduleTimes[0]
        expect(
            parseInt(
                await jet.calculateWeightedShares(shares, timestamp)
            )
        ).to.be.eq(maxWeight * shares)
        timestamp = scheduleTimes[4] + oneMonth
        expect(
            parseInt(
                await jet.calculateWeightedShares(shares, timestamp)
            )
        ).to.be.eq(minWeight * shares)

    })
    it('should get reward per share for a user', async () => {
        const id = 1
        const user1RPSBefore = parseInt(await jet.getRewardPerShareForUser(id, user1.address))
        expect(user1RPSBefore).to.be.eq(0)
        expect(parseInt(await jet.getRewardPerShareForUser(id, user1.address))).to.be.eq(0)
        // deploy stream
        // approve aurora tokens to the stream proposal
        const auroraProposalAmountForAStream = ethers.utils.parseUnits("10000", 18)
        const maxRewardProposalAmountForAStream = ethers.utils.parseUnits("200000000", 18)
        await auroraToken.connect(streamManager).approve(jet.address, auroraProposalAmountForAStream)
        // propose a stream
        await jet.connect(streamManager).proposeStream(
            user1.address,
            streamToken1.address,
            auroraProposalAmountForAStream,
            maxRewardProposalAmountForAStream,
            scheduleTimes,
            scheduleRewards,
            tauPerStream
        )
        // approve reward tokens
        await streamToken1.connect(user1).approve(jet.address, maxRewardProposalAmountForAStream)
        // create a stream
        await jet.connect(user1).createStream(id, maxRewardProposalAmountForAStream)
        const amount = ethers.utils.parseUnits("1000", 18)
        await auroraToken.connect(user1).approve(jet.address, amount)
        await jet.connect(user1).stake(amount)
        await network.provider.send("evm_increaseTime", [oneDay])
        await network.provider.send("evm_mine")
        await auroraToken.connect(user1).approve(jet.address, amount)
        await jet.connect(user1).stake(amount)
        const user1RPSAfter = parseInt(await jet.getRewardPerShareForUser(id, user1.address))
        expect(user1RPSAfter).to.be.greaterThan(user1RPSBefore)
    })
    it('should get claimable amount', async() => {
        const id = 1
        // approve aurora tokens to the stream proposal
        const auroraProposalAmountForAStream = ethers.utils.parseUnits("10000", 18)
        const maxRewardProposalAmountForAStream = ethers.utils.parseUnits("200000000", 18)
        await auroraToken.connect(streamManager).approve(jet.address, auroraProposalAmountForAStream)
        // propose a stream
        startTime = (await ethers.provider.getBlock("latest")).timestamp + 100
        scheduleTimes = [
            startTime, 
            startTime + oneYear, 
            startTime + 2 * oneYear, 
            startTime + 3 * oneYear, 
            startTime + 4 * oneYear
        ]
        await jet.connect(streamManager).proposeStream(
            user1.address,
            streamToken1.address,
            auroraProposalAmountForAStream,
            maxRewardProposalAmountForAStream,
            scheduleTimes,
            scheduleRewards,
            tauPerStream
        )
        // approve reward tokens
        await streamToken1.connect(user1).approve(jet.address, maxRewardProposalAmountForAStream)
        // create a stream
        await jet.connect(user1).createStream(id, maxRewardProposalAmountForAStream)
        // stake 
        const amount = ethers.utils.parseUnits("1000", 18)
        await auroraToken.connect(user1).approve(jet.address, amount)
        await jet.connect(user1).stake(amount)
        await network.provider.send("evm_increaseTime", [oneDay])
        await network.provider.send("evm_mine")
        // get stream claimable amount
        const userRPS = await jet.getRewardPerShareForUser(id, user1.address)
        const latestRPS = await jet.getLatestRewardPerShare(id)
        const userShares = await jet.getAmountOfShares(id, user1.address)
        const expectedClaimableAmount = (latestRPS.sub(userRPS)).mul(userShares).div("1" + "0".repeat(31))
        expect(await jet.getStreamClaimableAmount(id, user1.address)).to.be.eq(expectedClaimableAmount)
    })
    it('should restake the rest of aurora tokens', async () => {
        // deploy stream
        const id = 1
        // approve aurora tokens to the stream proposal
        const auroraProposalAmountForAStream = ethers.utils.parseUnits("10000", 18)
        const maxRewardProposalAmountForAStream = ethers.utils.parseUnits("200000000", 18)
        await auroraToken.connect(streamManager).approve(jet.address, auroraProposalAmountForAStream)
        // propose a stream
        startTime = (await ethers.provider.getBlock("latest")).timestamp + 100
        scheduleTimes = [
            startTime, 
            startTime + oneYear, 
            startTime + 2 * oneYear, 
            startTime + 3 * oneYear, 
            startTime + 4 * oneYear
        ]
        await jet.connect(streamManager).proposeStream(
            user1.address,
            streamToken1.address,
            auroraProposalAmountForAStream,
            maxRewardProposalAmountForAStream,
            scheduleTimes,
            scheduleRewards,
            tauPerStream
        )
        // approve reward tokens
        await streamToken1.connect(user1).approve(jet.address, maxRewardProposalAmountForAStream)
        // create a stream
        await jet.connect(user1).createStream(id, maxRewardProposalAmountForAStream)
        // stake 
        const amount = ethers.utils.parseUnits("1000", 18)
        await auroraToken.connect(user5).approve(jet.address, amount)
        await jet.connect(user5).stake(amount)
        const userDepositBefore = parseInt(await jet.getUserTotalDeposit(user5.address))
        await network.provider.send("evm_increaseTime", [oneDay])
        await network.provider.send("evm_mine")
        const fiftyPercentOfShares = ethers.utils.parseUnits("500", 18)
        await jet.connect(user5).unstake(fiftyPercentOfShares)
        // get stream claimable amount
        const userRPS = parseInt(ethers.utils.formatEther(await jet.getRewardPerShareForUser(id, user5.address)))
        await network.provider.send("evm_increaseTime", [1000])
        await network.provider.send("evm_mine")
        const userDepositAfter = parseInt(await jet.getUserTotalDeposit(user5.address))
        expect(userDepositBefore).to.be.lessThan(userDepositAfter)
    })
    it('should return zero total aurora staked if touchedAt equals zero', async () => {
        expect(
            await jet.getTotalAmountOfStakedAurora()
        ).to.be.eq(0)
    })
    it('should release rewards from stream start', async () => {
        // release rewards from stream start if user staked before 
        // deploying a stream
        // stake
        const amount = ethers.utils.parseUnits("1000", 18)
        await auroraToken.connect(user1).approve(jet.address, amount)
        await jet.connect(user1).stake(amount)
        await network.provider.send("evm_increaseTime", [30 * oneDay])
        await network.provider.send("evm_mine")
        // deploy stream
        startTime = (await ethers.provider.getBlock("latest")).timestamp
        scheduleTimes = [
            startTime, 
            startTime + oneYear, 
            startTime + 2 * oneYear, 
            startTime + 3 * oneYear, 
            startTime + 4 * oneYear
        ]
        const id = 1
        // approve aurora tokens to the stream proposal
        const auroraProposalAmountForAStream = ethers.utils.parseUnits("10000", 18)
        const maxRewardProposalAmountForAStream = ethers.utils.parseUnits("200000000", 18)
        await auroraToken.connect(streamManager).approve(jet.address, auroraProposalAmountForAStream)
        // propose a stream
        startTime = (await ethers.provider.getBlock("latest")).timestamp + 100
        scheduleTimes = [
            startTime, 
            startTime + oneYear, 
            startTime + 2 * oneYear, 
            startTime + 3 * oneYear, 
            startTime + 4 * oneYear
        ]
        await jet.connect(streamManager).proposeStream(
            user1.address,
            streamToken1.address,
            auroraProposalAmountForAStream,
            maxRewardProposalAmountForAStream,
            scheduleTimes,
            scheduleRewards,
            tauPerStream
        )
        // approve reward tokens
        await streamToken1.connect(user1).approve(jet.address, maxRewardProposalAmountForAStream)
        // create a stream
        await jet.connect(user1).createStream(id, maxRewardProposalAmountForAStream)
        await network.provider.send("evm_increaseTime", [100])
        await network.provider.send("evm_mine")
        expect(
            parseInt(await jet.getLatestRewardPerShare(id)) / 1e31
        ).to.be.greaterThan(0)
    })
    it('should calculate stream claimable rewards from stream start', async () => {
        // User staked before stream was added so initialize shares with the weight when the stream was created.
        // stake
        const amount = ethers.utils.parseUnits("1000", 18)
        await auroraToken.connect(user1).approve(jet.address, amount)
        await jet.connect(user1).stake(amount)
        await network.provider.send("evm_increaseTime", [30 * oneDay])
        await network.provider.send("evm_mine")
        // deploy stream
        startTime = (await ethers.provider.getBlock("latest")).timestamp
        scheduleTimes = [
            startTime, 
            startTime + oneYear, 
            startTime + 2 * oneYear, 
            startTime + 3 * oneYear, 
            startTime + 4 * oneYear
        ]
        const id = 1
        // approve aurora tokens to the stream proposal
        const auroraProposalAmountForAStream = ethers.utils.parseUnits("10000", 18)
        const maxRewardProposalAmountForAStream = ethers.utils.parseUnits("200000000", 18)
        await auroraToken.connect(streamManager).approve(jet.address, auroraProposalAmountForAStream)
        // propose a stream
        startTime = (await ethers.provider.getBlock("latest")).timestamp + 100
        scheduleTimes = [
            startTime, 
            startTime + oneYear, 
            startTime + 2 * oneYear, 
            startTime + 3 * oneYear, 
            startTime + 4 * oneYear
        ]
        await jet.connect(streamManager).proposeStream(
            user1.address,
            streamToken1.address,
            auroraProposalAmountForAStream,
            maxRewardProposalAmountForAStream,
            scheduleTimes,
            scheduleRewards,
            tauPerStream
        )
        // approve reward tokens
        await streamToken1.connect(user1).approve(jet.address, maxRewardProposalAmountForAStream)
        // create a stream
        await jet.connect(user1).createStream(id, maxRewardProposalAmountForAStream)
        await network.provider.send("evm_increaseTime", [100])
        await network.provider.send("evm_mine")
       expect(
            parseInt(await jet.getStreamClaimableAmount(id, user1.address))
        ).to.be.greaterThan(0)
    })
    it('should claim rewards for a stream even if user staked before stream deployment', async () => {
        // stake
        const amount = ethers.utils.parseUnits("1000", 18)
        await auroraToken.connect(user1).approve(jet.address, amount)
        await jet.connect(user1).stake(amount)
        await network.provider.send("evm_increaseTime", [30 * oneDay])
        await network.provider.send("evm_mine")
        // deploy stream
        startTime = (await ethers.provider.getBlock("latest")).timestamp + 100
        scheduleTimes = [
            startTime, 
            startTime + oneYear, 
            startTime + 2 * oneYear, 
            startTime + 3 * oneYear, 
            startTime + 4 * oneYear
        ]
        const id = 1
        // approve aurora tokens to the stream proposal
        const auroraProposalAmountForAStream = ethers.utils.parseUnits("10000", 18)
        const maxRewardProposalAmountForAStream = ethers.utils.parseUnits("200000000", 18)
        await auroraToken.connect(streamManager).approve(jet.address, auroraProposalAmountForAStream)
        // propose a stream
        await jet.connect(streamManager).proposeStream(
            user1.address,
            streamToken1.address,
            auroraProposalAmountForAStream,
            maxRewardProposalAmountForAStream,
            scheduleTimes,
            scheduleRewards,
            tauPerStream
        )
        // approve reward tokens
        await streamToken1.connect(user1).approve(jet.address, maxRewardProposalAmountForAStream)
        // create a stream
        await jet.connect(user1).createStream(id, maxRewardProposalAmountForAStream)
        await network.provider.send("evm_increaseTime", [30 * oneDay])
        await network.provider.send("evm_mine")
        await jet.connect(user1).moveRewardsToPending(id)
        const pending = ((scheduleRewards[0] - scheduleRewards[1])/ 1e18) * (30 * oneDay) / oneYear
        expect(parseInt(ethers.utils.formatEther(await jet.getPending(id, user1.address)))).to.be.lessThanOrEqual(
            parseInt(pending.toString())
        )
    })
    it('should be able to unstake and withdraw even if after the schedule ends', async () => {
        // stake 
        const amount = ethers.utils.parseUnits("1000", 18)
        const user1BalanceBefore = parseInt(await auroraToken.balanceOf(user1.address))
        await auroraToken.connect(user1).approve(jet.address, amount)
        await jet.connect(user1).stake(amount)
        // unstake
        await network.provider.send("evm_increaseTime", [5 * oneYear])
        await network.provider.send("evm_mine")
        await jet.connect(user1).unstake(amount)
        // withdraw
        await network.provider.send("evm_increaseTime", [tauPerStream + 1])
        await network.provider.send("evm_mine")
        const streamId = 0 // main aurora rewards
        await jet.connect(user1).withdraw(streamId)
        const user1BalanceAfter = parseInt(await auroraToken.balanceOf(user1.address))
        expect(user1BalanceAfter).to.be.eq(user1BalanceBefore)
    })
    it('should only admin update the treasury address', async () => {
        // deploy new treasury contract
        const Treasury = await ethers.getContractFactory("Treasury")
        const newTreasury = await upgrades.deployProxy(
            Treasury,
            [
                [
                    auroraToken.address,
                    streamToken1.address,
                    streamToken2.address
                ],
                0 // flags
            ]
        )
        await jet.connect(stakingAdmin).updateTreasury(newTreasury.address)
        expect(newTreasury.address).to.be.eq(await jet.treasury())
    })
    it('should admin remove stream', async () => {
        const id = 1
        // approve aurora tokens to the stream proposal
        const auroraProposalAmountForAStream = ethers.utils.parseUnits("10000", 18)
        const maxRewardProposalAmountForAStream = ethers.utils.parseUnits("200000000", 18)
        await auroraToken.connect(streamManager).approve(jet.address, auroraProposalAmountForAStream)
        // propose a stream
        startTime = (await ethers.provider.getBlock("latest")).timestamp + 100
        scheduleTimes = [
            startTime, 
            startTime + oneYear, 
            startTime + 2 * oneYear, 
            startTime + 3 * oneYear, 
            startTime + 4 * oneYear
        ]
        await jet.connect(streamManager).proposeStream(
            user1.address,
            streamToken1.address,
            auroraProposalAmountForAStream,
            maxRewardProposalAmountForAStream,
            scheduleTimes,
            scheduleRewards,
            tauPerStream
        )
        // approve reward tokens
        await streamToken1.connect(user1).approve(jet.address, maxRewardProposalAmountForAStream)
        // create a stream
        await jet.connect(user1).createStream(id, maxRewardProposalAmountForAStream)
        await jet.connect(streamManager).removeStream(id, user5.address)
        expect(await streamToken1.balanceOf(user5.address)).to.be.eq(maxRewardProposalAmountForAStream)
    })
    it('should admin cancel stream proposal after expiry date', async() => {
        const id = 1
        // approve aurora tokens to the stream proposal
        const auroraProposalAmountForAStream = ethers.utils.parseUnits("10000", 18)
        const maxRewardProposalAmountForAStream = ethers.utils.parseUnits("200000000", 18)
        await auroraToken.connect(streamManager).approve(jet.address, auroraProposalAmountForAStream)
        // propose a stream
        startTime = (await ethers.provider.getBlock("latest")).timestamp + 100
        scheduleTimes = [
            startTime, 
            startTime + oneYear, 
            startTime + 2 * oneYear, 
            startTime + 3 * oneYear, 
            startTime + 4 * oneYear
        ]
        await jet.connect(streamManager).proposeStream(
            user1.address,
            streamToken1.address,
            auroraProposalAmountForAStream,
            maxRewardProposalAmountForAStream,
            scheduleTimes,
            scheduleRewards,
            tauPerStream
        )
        // wait for the expiry date
        await network.provider.send("evm_increaseTime", [oneDay])
        await network.provider.send("evm_mine")
        // cancel stream proposal
        await jet.connect(streamManager).cancelStreamProposal(id)
        const stream = await jet.getStream(id)
        expect(stream.isProposed).to.be.eq(false)
    })
    it('admin can claim streams on behalf of another user', async() => {
        const Ids = [1, 2, 3]
        // approve aurora tokens to the stream proposal
        const auroraProposalAmountForAStream = ethers.utils.parseUnits("10000", 18)
        const maxRewardProposalAmountForAStream = scheduleRewards[0]
        // propose a stream
        const startTime = (await ethers.provider.getBlock("latest")).timestamp + 100
        const scheduleTimes = [
            startTime,
            startTime + oneYear,
            startTime + 2 * oneYear,
            startTime + 3 * oneYear,
            startTime + 4 * oneYear
        ]
        // propose stream 1
        await auroraToken.connect(streamManager).approve(jet.address, auroraProposalAmountForAStream)
        await jet.connect(streamManager).proposeStream(
            user1.address,
            streamToken1.address,
            auroraProposalAmountForAStream,
            maxRewardProposalAmountForAStream,
            scheduleTimes,
            scheduleRewards,
            tauPerStream
        )
        // propose stream 2
        await auroraToken.connect(streamManager).approve(jet.address, auroraProposalAmountForAStream)
        await jet.connect(streamManager).proposeStream(
            user1.address,
            streamToken1.address,
            auroraProposalAmountForAStream,
            maxRewardProposalAmountForAStream,
            scheduleTimes,
            scheduleRewards,
            tauPerStream
        )

        // propose stream 3
        await auroraToken.connect(streamManager).approve(jet.address, auroraProposalAmountForAStream)
        await jet.connect(streamManager).proposeStream(
            user1.address,
            streamToken1.address,
            auroraProposalAmountForAStream,
            maxRewardProposalAmountForAStream,
            scheduleTimes,
            scheduleRewards,
            tauPerStream
        )
        // approve reward tokens & create streams
        await streamToken1.connect(user1).approve(jet.address, maxRewardProposalAmountForAStream)
        await jet.connect(user1).createStream(Ids[0], maxRewardProposalAmountForAStream)
        await streamToken1.connect(user1).approve(jet.address, maxRewardProposalAmountForAStream)
        await jet.connect(user1).createStream(Ids[1], maxRewardProposalAmountForAStream)
        await streamToken1.connect(user1).approve(jet.address, maxRewardProposalAmountForAStream)
        await jet.connect(user1).createStream(Ids[2], maxRewardProposalAmountForAStream)

        const amount = ethers.utils.parseUnits("1000", 18)
        await auroraToken.connect(user2).approve(jet.address, amount)
        await jet.connect(user2).stake(amount)
        await network.provider.send("evm_increaseTime", [101])
        await network.provider.send("evm_mine")
        
        const pauser = auroraOwner
        await jet.connect(pauser).batchClaimOnBehalfOfAnotherUser(
            user2.address,
            [Ids[0], Ids[2]]
        )
        expect(parseInt(await jet.getPending(Ids[0], user2.address))).to.be.greaterThan(0)
        expect(parseInt(await jet.getPending(Ids[1], user2.address))).to.be.eq(0)
        expect(parseInt(await jet.getPending(Ids[2], user2.address))).to.be.greaterThan(0)
    })
    it('estimageGas staking with multiple streams', async () => {
        // deploy streams
        const streamCount = 20
        console.log("====================================================")
        console.log("Deploying", streamCount, "streams...")
        for (let id = 1; id <= streamCount; id++) {
            // approve aurora tokens to the stream proposal
            const auroraProposalAmountForAStream = ethers.utils.parseUnits("10", 18)
            const maxRewardProposalAmountForAStream = scheduleRewards[0]
            await auroraToken.connect(streamManager).approve(jet.address, auroraProposalAmountForAStream)
            // propose a stream
            startTime = (await ethers.provider.getBlock("latest")).timestamp + 100
            scheduleTimes = [
                startTime,
                startTime + oneYear,
                startTime + 2 * oneYear,
                startTime + 3 * oneYear,
                startTime + 4 * oneYear
            ]
            await jet.connect(streamManager).proposeStream(
                user1.address,
                streamToken1.address,
                auroraProposalAmountForAStream,
                maxRewardProposalAmountForAStream,
                scheduleTimes,
                scheduleRewards,
                tauPerStream
            )
            // approve reward tokens
            await streamToken1.connect(user1).approve(jet.address, maxRewardProposalAmountForAStream)
            // create a stream
            await jet.connect(user1).createStream(id, maxRewardProposalAmountForAStream)
        }
        await network.provider.send("evm_increaseTime", [101])
        await network.provider.send("evm_mine")
        const amount = ethers.utils.parseUnits("1000", 18)

        await auroraToken.connect(user1).approve(jet.address, amount)
        let tx = await jet.connect(user1).stake(amount)
        console.log("User1 stake 1st time (without _before):", (await tx.wait()).cumulativeGasUsed.toNumber(), "gas")
        await network.provider.send("evm_increaseTime", [1])
        await network.provider.send("evm_mine")
        await auroraToken.connect(user1).approve(jet.address, amount)
        // NOTE: Claiming rewards the 1st time is more expensive due to new storage allocation in _moveRewardsToPending.
        // This is also the case calling _before the 1st time.
        tx = await jet.connect(user1).stake(amount)
        console.log("User1 stake 2nd time (init _before + init rps):", (await tx.wait()).cumulativeGasUsed.toNumber(), "gas")
        await network.provider.send("evm_increaseTime", [1])
        await network.provider.send("evm_mine")
        await auroraToken.connect(user1).approve(jet.address, amount)
        tx = await jet.connect(user1).stake(amount)
        console.log("User1 stake 3rd time:", (await tx.wait()).cumulativeGasUsed.toNumber(), "gas")
        await network.provider.send("evm_increaseTime", [1])
        await network.provider.send("evm_mine")

        await auroraToken.connect(user2).approve(jet.address, amount)
        tx = await jet.connect(user2).stake(amount)
        console.log("User2 stake 1st time (init rps):", (await tx.wait()).cumulativeGasUsed.toNumber(), "gas")
        await network.provider.send("evm_increaseTime", [1])
        await network.provider.send("evm_mine")
        await auroraToken.connect(user2).approve(jet.address, amount)
        tx = await jet.connect(user2).stake(amount)
        console.log("User2 stake 2nd time:", (await tx.wait()).cumulativeGasUsed.toNumber(), "gas")
        await network.provider.send("evm_increaseTime", [1])
        await network.provider.send("evm_mine")
        await auroraToken.connect(user2).approve(jet.address, amount)
        tx = await jet.connect(user2).stake(amount)
        console.log("User2 stake 3rd time:", (await tx.wait()).cumulativeGasUsed.toNumber(), "gas")
    })
    it('estimageGas claiming all with multiple users', async () => {
        // deploy streams
        const streamCount = 4
        for (let id = 1; id <= streamCount; id++) {
            // approve aurora tokens to the stream proposal
            const auroraProposalAmountForAStream = ethers.utils.parseUnits("10", 18)
            const maxRewardProposalAmountForAStream = scheduleRewards[0]
            await auroraToken.connect(streamManager).approve(jet.address, auroraProposalAmountForAStream)
            // propose a stream
            startTime = (await ethers.provider.getBlock("latest")).timestamp + 100
            scheduleTimes = [
                startTime,
                startTime + oneYear,
                startTime + 2 * oneYear,
                startTime + 3 * oneYear,
                startTime + 4 * oneYear
            ]
            await jet.connect(streamManager).proposeStream(
                user1.address,
                streamToken1.address,
                auroraProposalAmountForAStream,
                maxRewardProposalAmountForAStream,
                scheduleTimes,
                scheduleRewards,
                tauPerStream
            )
            // approve reward tokens
            await streamToken1.connect(user1).approve(jet.address, maxRewardProposalAmountForAStream)
            // create a stream
            await jet.connect(user1).createStream(id, maxRewardProposalAmountForAStream)
        }
        await network.provider.send("evm_increaseTime", [101])
        await network.provider.send("evm_mine")
        const amount = ethers.utils.parseUnits("1", 18)

        const usersCount = 5
        const users = [...Array(usersCount).keys()].map(i => `0x000000000000000000000000000000000000000${i+1}`)
        const amounts = users.map(() => amount)
        const batchAmount = amount.mul(usersCount)

        console.log(`Airdrop to ${usersCount} users with ${streamCount} streams.`)

        // init _before()
        await auroraToken.connect(user1).approve(jet.address, amount)
        await jet.connect(user1).stake(amount)

        // airdrop stake 1st time, set user rps 1st time, initialize shares 1st time
        await auroraToken.connect(auroraOwner).mint(auroraOwner.address, batchAmount)
        await auroraToken.connect(auroraOwner).approve(jet.address, batchAmount)
        let tx = await jet.connect(auroraOwner).stakeOnBehalfOfOtherUsers(users, amounts, batchAmount)
        console.log("Airdrop stake 1st time:", (await tx.wait()).cumulativeGasUsed.toNumber(), "gas.")
        await network.provider.send("evm_increaseTime", [10])
        await network.provider.send("evm_mine")

        // airdrop claim before stake
        tx = await jet.connect(auroraOwner).claimAllOnBehalfOfOtherUsers(users)
        console.log("Claim all on behalf:", (await tx.wait()).cumulativeGasUsed.toNumber(), "gas.")
        await network.provider.send("evm_increaseTime", [10])
        await network.provider.send("evm_mine")

        // airdrop add stake
        await auroraToken.connect(auroraOwner).mint(auroraOwner.address, batchAmount)
        await auroraToken.connect(auroraOwner).approve(jet.address, batchAmount)
        tx = await jet.connect(auroraOwner).stakeOnBehalfOfOtherUsers(users, amounts, batchAmount)
        console.log("Airdrop add stake:", (await tx.wait()).cumulativeGasUsed.toNumber(), "gas.")
        await network.provider.send("evm_increaseTime", [10])
        await network.provider.send("evm_mine")

        tx = await jet.connect(auroraOwner).claimAllOnBehalfOfAnotherUser(users[0])
        console.log("Claim all on behalf of single user:", (await tx.wait()).cumulativeGasUsed.toNumber(), "gas.")

        // Conclusion: claim all for 5 users (airdrop batch) is possible with up to 4 streams.
        // It will be better for the airdrop script to use multiple signing keys for processing requests in parallel.
    })
});<|MERGE_RESOLUTION|>--- conflicted
+++ resolved
@@ -392,13 +392,8 @@
         const expectedScheduledReward = 
             (parseInt(ethers.utils.formatEther(scheduleRewards[0])) - parseInt(ethers.utils.formatEther(scheduleRewards[1]))) * (timeDiff) / oneYear
         expect(parseInt(ethers.utils.formatUnits(total))).to.be.within(parseInt(expectedScheduledReward.toString()) - 100, parseInt(expectedScheduledReward.toString()) + 100)
-<<<<<<< HEAD
-        expect(parseInt(scheduleCalculated.toNumber())).to.be.within(parseInt(expectedScheduledReward.toString()) - 50, parseInt(expectedScheduledReward.toString()) + 50)
-        expect(parseInt(ethers.utils.formatUnits(rewardPerShareAurora))).to.be.within(parseInt(expectedScheduledReward.toString()) - 50, parseInt(expectedScheduledReward.toString()) + 50)
-=======
         expect(parseInt(scheduleCalculated.toNumber())).to.be.within(parseInt(expectedScheduledReward.toString()) - 100, parseInt(expectedScheduledReward.toString()) + 100)
         expect(parseInt(ethers.utils.formatUnits(rewardPerShareAurora))).to.be.within(parseInt(expectedScheduledReward.toString()) - 100, parseInt(expectedScheduledReward.toString()) + 100)
->>>>>>> 9bc6f52e
         expect(startIndex.toNumber()).to.be.eq(0)
         expect(endIndex.toNumber()).to.be.eq(0)
     })
