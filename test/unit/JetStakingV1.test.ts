--- conflicted
+++ resolved
@@ -24,21 +24,13 @@
     let scheduleRewards: any
     let oneDay: any
     let startTime: any
-<<<<<<< HEAD
+    let treasuryAdmin: any
     let streamManager: any
     
     before(async () => {
         // deploys all the contracts
         [auroraOwner, stakingAdmin, user1, user2, user3, user4, user5, spender, streamOwner, streamManager] = await ethers.getSigners()
-        const supply = ethers.utils.parseUnits("1000000000", 18)
-=======
-    let treasuryAdmin: any
-    
-    before(async () => {
-        // deploys all the contracts
-        [auroraOwner, stakingAdmin, user1, user2, user3, user4, user5, spender, streamOwner] = await ethers.getSigners()
         const supply = ethers.utils.parseUnits("10000000000", 18)
->>>>>>> d10a2b3b
         oneDay = 86400
         const Token = await ethers.getContractFactory("Token")
         auroraToken = await Token.connect(auroraOwner).deploy(supply, "AuroraToken", "AURORA")
@@ -115,11 +107,7 @@
         expect(await jet.hasRole(airdropRole, stakingAdmin.address)).to.be.eq(true)
         expect(await jet.hasRole(pauseRole, stakingAdmin.address)).to.be.eq(true)
         expect(await jet.hasRole(defaultAdminRole, stakingAdmin.address)).to.be.eq(true)
-<<<<<<< HEAD
         expect(await jet.hasRole(streamManagerRole, streamManager.address)).to.be.eq(true)
-=======
-
->>>>>>> d10a2b3b
     })
 
     beforeEach(async () => {        
@@ -1513,13 +1501,8 @@
         for (let id = 1; id <= streamCount; id++) {
             // approve aurora tokens to the stream proposal
             const auroraProposalAmountForAStream = ethers.utils.parseUnits("10", 18)
-<<<<<<< HEAD
-            const maxRewardProposalAmountForAStream = ethers.utils.parseUnits("200", 18)
+            const maxRewardProposalAmountForAStream = scheduleRewards[0]
             await auroraToken.connect(streamManager).approve(jet.address, auroraProposalAmountForAStream)
-=======
-            const maxRewardProposalAmountForAStream = scheduleRewards[0]
-            await auroraToken.connect(stakingAdmin).approve(jet.address, auroraProposalAmountForAStream)
->>>>>>> d10a2b3b
             // propose a stream
             startTime = (await ethers.provider.getBlock("latest")).timestamp + 100
             scheduleTimes = [
@@ -1585,13 +1568,8 @@
         for (let id = 1; id <= streamCount; id++) {
             // approve aurora tokens to the stream proposal
             const auroraProposalAmountForAStream = ethers.utils.parseUnits("10", 18)
-<<<<<<< HEAD
-            const maxRewardProposalAmountForAStream = ethers.utils.parseUnits("200", 18)
+            const maxRewardProposalAmountForAStream = scheduleRewards[0]
             await auroraToken.connect(streamManager).approve(jet.address, auroraProposalAmountForAStream)
-=======
-            const maxRewardProposalAmountForAStream = scheduleRewards[0]
-            await auroraToken.connect(stakingAdmin).approve(jet.address, auroraProposalAmountForAStream)
->>>>>>> d10a2b3b
             // propose a stream
             startTime = (await ethers.provider.getBlock("latest")).timestamp + 100
             scheduleTimes = [
