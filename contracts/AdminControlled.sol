--- conflicted
+++ resolved
@@ -51,28 +51,6 @@
         paused = flags;
     }
 
-<<<<<<< HEAD
-=======
-    /// @dev transferOwnership updates the current admin address with a new
-    /// one. This admin is used for colleting dust tokens,
-    /// and releasing some locked funds. It is used
-    /// by the staking contract. It must be assinged to the community
-    /// treasury wallet that will be governed by DAO.
-    /// @param newAdmin new admin address.
-    function transferOwnership(address newAdmin)
-        external
-        virtual
-        onlyRole(DEFAULT_ADMIN_ROLE)
-    {
-        require(newAdmin != address(0), "INVALID_ADDRESS");
-        require(admin != newAdmin, "SAME_ADMIN_ADDRESS");
-        _grantRole(DEFAULT_ADMIN_ROLE, newAdmin);
-        admin = newAdmin;
-        _revokeRole(DEFAULT_ADMIN_ROLE, msg.sender);
-        emit OwnershipTransferred(msg.sender, newAdmin);
-    }
-
->>>>>>> c2c6a4b4
     /// @dev adminSstore updates the state variable value.
     /// only default admin role can call this function.
     /// @param key is the storage slot of the state variable
