// SPDX-License-Identifier: MIT
pragma solidity 0.8.10;

import "./ITreasury.sol";
import "./AdminControlled.sol";
import "@openzeppelin/contracts-upgradeable/token/ERC20/IERC20Upgradeable.sol";
import "@openzeppelin/contracts-upgradeable/token/ERC20/utils/SafeERC20Upgradeable.sol";

/**
 * @title JetStakingV1
 * @author Aurora Team
 *
 * @dev Implementation of Jet staking contract
 *
 *      This contract implements the staking mechanics for AURORA ERC20 token.
 *      A user can stake any amount of AURORA tokens, and get rewarded in both
 *      AURORA and other stream tokens based on the rewards schedules.
 *      Stream rewards can be claimed any time however AURORA can't be claimed
 *      unless the user unstakes his full/partial amount of shares.
 *
 *      This contract is AdminControlled which has a tremendous power. However
 *      hopfully it be governed by a community wallet.
 */
contract JetStakingV1 is AdminControlled {
    using SafeERC20Upgradeable for IERC20Upgradeable;
    bytes32 public constant AIRDROP_ROLE = keccak256("AIRDROP_ROLE");
    bytes32 public constant CLAIM_ROLE = keccak256("CLAIM_ROLE");
    bytes32 public constant STREAM_MANAGER_ROLE =
        keccak256("STREAM_MANAGER_ROLE");
    uint256 constant ONE_MONTH = 2629746;
    uint256 constant FOUR_YEARS = 126227808;
    // RPS_MULTIPLIER = Aurora_max_supply x weight(1000) * 10 (large enough to always release rewards) =
    // 10**9 * 10**18 * 10**3 * 10= 10**31
    uint256 constant RPS_MULTIPLIER = 1e31;
    uint256 public totalAmountOfStakedAurora;
    uint256 public touchedAt;
    uint256 public totalAuroraShares;
    uint256 public totalStreamShares;
    address public treasury;
    address public auroraToken;
    uint256 maxWeight;
    uint256 minWeight;

    enum StreamStatus {
        INACTIVE,
        PROPOSED,
        ACTIVE
    }

    struct User {
        uint256 deposit;
        uint256 auroraShares;
        uint256 streamShares;
        mapping(uint256 => uint256) pendings; // The amount of tokens pending release for user per stream
        mapping(uint256 => uint256) releaseTime; // The release moment per stream
        mapping(uint256 => uint256) rpsDuringLastClaim; // RPS or reward per share during the previous rewards claim
    }

    struct Schedule {
        uint256[] time;
        uint256[] reward;
    }

    struct Stream {
        address owner; // stream owned by the ERC-20 reward token owner
        address manager; // stream manager handled by AURORA stream manager role
        address rewardToken;
        uint256 auroraDepositAmount;
        uint256 auroraClaimedAmount;
        uint256 rewardDepositAmount;
        uint256 rewardClaimedAmount;
        uint256 maxDepositAmount;
        uint256 minDepositAmount;
        uint256 lastTimeOwnerClaimed;
        uint256 tau; // pending time prior reward release
        uint256 rps; // Reward per share for a stream j>0
        Schedule schedule;
        StreamStatus status;
    }

    mapping(address => User) public users;
    Stream[] streams;

    // events
    event Staked(
        address indexed user,
        uint256 amount,
        uint256 shares,
        uint256 timestamp
    );

    event Unstaked(address indexed user, uint256 amount, uint256 timestamp);

    event Pending(
        uint256 indexed streamId,
        address indexed user,
        uint256 amount,
        uint256 timestamp
    );

    event Released(
        uint256 indexed streamId,
        address indexed user,
        uint256 amount,
        uint256 timestamp
    );

    event StreamProposed(
        uint256 indexed streamId,
        address indexed owner,
        uint256 timestamp
    );

    event StreamProposalCancelled(
        uint256 indexed streamId,
        address indexed owner,
        uint256 timestamp
    );

    event StreamCreated(
        uint256 indexed streamId,
        address indexed owner,
        uint256 timestamp
    );

    event StreamRemoved(
        uint256 indexed streamId,
        address indexed owner,
        uint256 timestamp
    );

    modifier onlyActiveStream(uint256 streamId) {
        require(
            streams[streamId].status == StreamStatus.ACTIVE,
            "INACTIVE_OR_PROPOSED_STREAM"
        );
        _;
    }

    /// @dev initialize the contract and deploys the first stream (AURORA)
    /// @notice By calling this function, the deployer of this contract must
    /// make sure that the AURORA reward amount was deposited to the treasury
    /// contract before initializing of the default AURORA stream.
    /// @param aurora token contract address
    /// @param scheduleTimes init the schedule time
    /// @param scheduleRewards init the schedule amounts
    /// @param tauAuroraStream release time constant per stream (e.g AURORA stream)
    /// @param _flags admin controlled contract flags
    /// @param _treasury the Aurora treasury contract address
    /// @param _maxWeight max stream reward weighting coefficient
    /// @param _minWeight min stream reward weighting coefficient
    function initialize(
        address aurora,
        address streamOwner,
        uint256[] memory scheduleTimes,
        uint256[] memory scheduleRewards,
        uint256 tauAuroraStream,
        uint256 _flags,
        address _treasury,
        uint256 _maxWeight,
        uint256 _minWeight
    ) external initializer {
        require(_maxWeight > _minWeight, "INVALID_WEIGHTS");
        require(_treasury != address(0), "INVALID_ADDRESS");
        _validateStreamParameters(
            streamOwner,
            aurora,
            scheduleRewards[0],
            scheduleTimes,
            scheduleRewards,
            tauAuroraStream
        );
        __AdminControlled_init(_flags);
        _grantRole(AIRDROP_ROLE, msg.sender);
        _grantRole(CLAIM_ROLE, msg.sender);
        _grantRole(STREAM_MANAGER_ROLE, msg.sender);
        treasury = _treasury;
        auroraToken = aurora;
        maxWeight = _maxWeight;
        minWeight = _minWeight;
        //init AURORA default stream
        // This is a special stream where the reward token is the aurora token itself.
        uint256 streamId = 0;
        Schedule memory schedule = Schedule(scheduleTimes, scheduleRewards);
        streams.push(
            Stream({
                owner: streamOwner,
                manager: streamOwner,
                rewardToken: aurora,
                auroraDepositAmount: 0,
                auroraClaimedAmount: 0,
                maxDepositAmount: 0,
                rewardDepositAmount: 0,
                rewardClaimedAmount: 0,
                lastTimeOwnerClaimed: block.timestamp,
                schedule: schedule,
                status: StreamStatus.ACTIVE,
                tau: tauAuroraStream,
                rps: 0
            })
        );
        emit StreamProposed(streamId, streamOwner, block.timestamp);
        emit StreamCreated(streamId, streamOwner, block.timestamp);
    }

    /// @dev An admin of the staking contract can whitelist (propose) a stream.
    /// Whitelisting of the stream provides the option for the stream
    /// owner (presumably the issuing party of a specific token) to
    /// deposit some ERC-20 tokens on the staking contract and potentially
    /// get in return some AURORA tokens. Deposited ERC-20 tokens will be
    /// distributed to the stakers over some period of time.
    /// @notice treasury manager must call
    /// @param streamOwner only this account would be able to create a stream
    /// @param rewardToken the address of the ERC-20 tokens to be deposited in the stream
    /// @param auroraDepositAmount Amount of the AURORA deposited by the Admin.
    /// @param maxDepositAmount The upper amount of the tokens that should be deposited by the stream owner
    /// @param scheduleTimes timestamp denoting the start of each scheduled interval. Last element is the end of the stream.
    /// @param scheduleRewards remaining rewards to be delivered at the beginning of each scheduled interval. Last element is always zero.
    /// @param tau the tau is (pending release period) for this stream (e.g one day)
    function proposeStream(
        address streamOwner,
        address rewardToken,
        uint256 auroraDepositAmount,
        uint256 maxDepositAmount,
        uint256 minDepositAmount,
        uint256[] memory scheduleTimes,
        uint256[] memory scheduleRewards,
        uint256 tau
    ) external onlyRole(STREAM_MANAGER_ROLE) {
        _validateStreamParameters(
            streamOwner,
            rewardToken,
            maxDepositAmount,
            scheduleTimes,
            scheduleRewards,
            tau
        );
        Schedule memory schedule = Schedule(scheduleTimes, scheduleRewards);
        uint256 streamId = streams.length;
<<<<<<< HEAD
        streams.push();
        Stream storage stream = streams[streamId];
        stream.owner = streamOwner;
        stream.manager = msg.sender;
        stream.rewardToken = rewardToken;
        stream.auroraDepositAmount = auroraDepositAmount;
        stream.auroraClaimedAmount = 0;
        stream.maxDepositAmount = maxDepositAmount;
        stream.minDepositAmount = minDepositAmount;
        stream.rewardDepositAmount = 0;
        stream.rewardClaimedAmount = 0;
        stream.lastTimeOwnerClaimed = scheduleTimes[0];
        stream.schedule = Schedule(scheduleTimes, scheduleRewards);
        stream.isProposed = true;
        stream.isActive = false;
        stream.tau = tau;
=======
        streams.push(
            Stream({
                owner: streamOwner,
                manager: msg.sender,
                rewardToken: rewardToken,
                auroraDepositAmount: auroraDepositAmount,
                auroraClaimedAmount: 0,
                maxDepositAmount: maxDepositAmount,
                rewardDepositAmount: 0,
                rewardClaimedAmount: 0,
                lastTimeOwnerClaimed: scheduleTimes[0],
                schedule: schedule,
                status: StreamStatus.PROPOSED,
                tau: tau,
                rps: 0
            })
        );
>>>>>>> ebfd5ebe
        emit StreamProposed(streamId, streamOwner, block.timestamp);
        IERC20Upgradeable(auroraToken).safeTransferFrom(
            msg.sender,
            address(this),
            auroraDepositAmount
        );
    }

    /// @dev cancelStreamProposal cancels a proposal any time before the stream
    /// becomes active (created).
    /// @param streamId the stream index
    function cancelStreamProposal(uint256 streamId)
        external
        onlyRole(STREAM_MANAGER_ROLE)
    {
        Stream storage stream = streams[streamId];
        require(stream.status == StreamStatus.PROPOSED, "STREAM_NOT_PROPOSED");
        // cancel the proposal
        stream.status = StreamStatus.INACTIVE;
        uint256 refundAmount = stream.auroraDepositAmount;
        stream.auroraDepositAmount = 0;
        emit StreamProposalCancelled(streamId, stream.owner, block.timestamp);
        // refund stream manager wallet with the stream aurora deposit
        IERC20Upgradeable(auroraToken).safeTransfer(
            stream.manager,
            refundAmount
        );
    }

    /// @dev create new stream (only stream owner)
    /// stream owner must approve reward tokens to this contract.
    /// @param streamId stream id
    function createStream(uint256 streamId, uint256 rewardTokenAmount)
        external
        pausable(1)
    {
        Stream storage stream = streams[streamId];
        require(stream.status == StreamStatus.PROPOSED, "STREAM_NOT_PROPOSED");
        require(stream.owner == msg.sender, "INVALID_STREAM_OWNER");
        require(
            stream.schedule.time[0] >= block.timestamp,
            "STREAM_PROPOSAL_EXPIRED"
        );
        require(
            rewardTokenAmount <= stream.maxDepositAmount,
            "REWARD_TOO_HIGH"
        );
<<<<<<< HEAD
        require(rewardTokenAmount >= stream.minDepositAmount, "REWARD_TOO_LOW");
        stream.isActive = true;
=======
        stream.status = StreamStatus.ACTIVE;
>>>>>>> ebfd5ebe
        stream.rewardDepositAmount = rewardTokenAmount;
        if (rewardTokenAmount < stream.maxDepositAmount) {
            // refund staking admin if deposited reward tokens less than the upper limit of deposit
            uint256 newAuroraDepositAmount = (rewardTokenAmount *
                stream.auroraDepositAmount) / stream.maxDepositAmount;
            uint256 refundAuroraAmount = stream.auroraDepositAmount -
                newAuroraDepositAmount;
            stream.auroraDepositAmount = newAuroraDepositAmount;
            // update stream reward schedules
            _updateStreamRewardSchedules(streamId, rewardTokenAmount);
            IERC20Upgradeable(auroraToken).safeTransfer(
                stream.manager,
                refundAuroraAmount
            );
        }
        emit StreamCreated(streamId, msg.sender, block.timestamp);
        require(
            stream.schedule.reward[0] == stream.rewardDepositAmount,
            "INVALID_STARTING_REWARD"
        );
        // move Aurora tokens to treasury
        IERC20Upgradeable(auroraToken).safeTransfer(
            address(treasury),
            stream.auroraDepositAmount
        );
        // move reward tokens to treasury
        IERC20Upgradeable(stream.rewardToken).safeTransferFrom(
            msg.sender,
            address(treasury),
            rewardTokenAmount
        );
    }

    /// @dev Get the treasury balance
    /// @param token the token address
    function getTreasuryBalance(address token) public view returns (uint256) {
        return IERC20Upgradeable(token).balanceOf(treasury);
    }

    /// @dev removes a stream (only default admin role)
    /// @param streamId stream index
    /// @param streamFundReceiver receives the rest of the reward tokens in the stream
    function removeStream(uint256 streamId, address streamFundReceiver)
        external
        onlyRole(STREAM_MANAGER_ROLE)
    {
        require(streamId != 0, "AURORA_STREAM_NOT_REMOVABLE");
        Stream storage stream = streams[streamId];
        require(stream.status == StreamStatus.ACTIVE, "STREAM_ALREADY_REMOVED");
        stream.status = StreamStatus.INACTIVE;
        emit StreamRemoved(streamId, stream.owner, block.timestamp);
        uint256 releaseAuroraAmount = stream.auroraDepositAmount -
            stream.auroraClaimedAmount;
        uint256 releaseRewardAmount = stream.rewardDepositAmount -
            stream.rewardClaimedAmount;
        // check enough treasury balance
        uint256 auroraTreasury = getTreasuryBalance(auroraToken);
        uint256 rewardTreasury = getTreasuryBalance(stream.rewardToken);
        // move rest of the unclaimed aurora to the stream manager
        ITreasury(treasury).payRewards(
            stream.manager,
            auroraToken,
            releaseAuroraAmount <= auroraTreasury
                ? releaseAuroraAmount
                : auroraTreasury // should not happen
        );
        // move the rest of rewards to the stream owner
        ITreasury(treasury).payRewards(
            streamFundReceiver,
            stream.rewardToken,
            releaseRewardAmount <= rewardTreasury
                ? releaseRewardAmount
                : rewardTreasury // should not happen
        );
    }

    /// @dev Stream owner claimable AURORA.
    /// @param streamId the stream index
    function getStreamOwnerClaimableAmount(uint256 streamId)
        public
        view
        returns (uint256)
    {
        Stream storage stream = streams[streamId];
        if (stream.status != StreamStatus.ACTIVE) return 0;
        uint256 scheduledReward = getRewardsAmount(
            streamId,
            stream.lastTimeOwnerClaimed
        );
        return
            (scheduledReward * stream.auroraDepositAmount) /
            stream.rewardDepositAmount;
    }

    /// @dev the release of AURORA tokens to the stream owner is subjected to the same schedule as rewards.
    /// Thus if for a specific moment in time 30% of the rewards are distributed, then it means that 30% of
    /// the AURORA deposit can be withdrawn by the stream owner too.
    /// called by the stream owner
    /// @param streamId the stream index
    function releaseAuroraRewardsToStreamOwner(uint256 streamId)
        external
        pausable(1)
    {
        Stream storage stream = streams[streamId];
        require(msg.sender == stream.owner, "INVALID_STREAM_OWNER");
        require(
            stream.status == StreamStatus.ACTIVE,
            "INACTIVE_OR_PROPOSED_STREAM"
        );
        require(streamId != 0, "AURORA_STREAM_NA");
        uint256 auroraStreamOwnerReward = getStreamOwnerClaimableAmount(
            streamId
        );
        stream.lastTimeOwnerClaimed = block.timestamp;
        stream.auroraClaimedAmount += auroraStreamOwnerReward;
        // check enough treasury balance
        ITreasury(treasury).payRewards(
            stream.owner,
            auroraToken,
            auroraStreamOwnerReward
        );
    }

    /// @dev get the stream data
    /// @notice this function doesn't return the stream
    /// schedule due to some stake slots limitations. To
    /// get the stream schedule, refer to getStreamSchedule
    /// @param streamId the stream index
    function getStream(uint256 streamId)
        external
        view
        returns (
            address streamOwner,
            address rewardToken,
            uint256 auroraDepositAmount,
            uint256 auroraClaimedAmount,
            uint256 rewardDepositAmount,
            uint256 rewardClaimedAmount,
            uint256 maxDepositAmount,
            uint256 lastTimeOwnerClaimed,
            uint256 rps,
            uint256 tau,
            StreamStatus status
        )
    {
        Stream storage stream = streams[streamId];
        return (
            stream.owner,
            stream.rewardToken,
            stream.auroraDepositAmount,
            stream.auroraClaimedAmount,
            stream.rewardDepositAmount,
            stream.rewardClaimedAmount,
            stream.maxDepositAmount,
            stream.lastTimeOwnerClaimed,
            stream.rps,
            stream.tau,
            stream.status
        );
    }

    /// @dev get the stream schedule data
    /// @param streamId the stream index
    function getStreamSchedule(uint256 streamId)
        external
        view
        returns (
            uint256[] memory scheduleTimes,
            uint256[] memory scheduleRewards
        )
    {
        return (
            streams[streamId].schedule.time,
            streams[streamId].schedule.reward
        );
    }

    /// @dev get the streams count
    /// @return streams.length
    function getStreamsCount() external view returns (uint256) {
        return streams.length;
    }

    /// @notice updates treasury account
    /// @dev restricted for the admin only. Admin should pause this
    /// contract before changing the treasury address by setting the
    /// pause =1 (for changing this variable, call adminPause(1))
    /// @param _treasury treasury contract address for the reward tokens
    function updateTreasury(address _treasury)
        external
        pausable(1)
        onlyRole(DEFAULT_ADMIN_ROLE)
    {
        require(_treasury != address(0), "INVALID_ADDRESS");
        require(_treasury != treasury, "SAME_ADDRESS");
        treasury = _treasury;
    }

    /// @dev stakeOnBehalfOfOtherUsers called for airdropping Aurora users
    /// @param accounts the account address
    /// @param amounts in AURORA tokens
    /// @param batchAmount equals to the sum of amounts
    /// WARNING: rewards are not claimed during stake. Airdrop script must claim or
    /// only distribute to accounts without stake
    function stakeOnBehalfOfOtherUsers(
        address[] memory accounts,
        uint256[] memory amounts,
        uint256 batchAmount
    ) external pausable(1) onlyRole(AIRDROP_ROLE) {
        require(accounts.length == amounts.length, "INVALID_ARRAY_LENGTH");
        _before();
        uint256 totalAmount = 0;
        for (uint256 i = 0; i < amounts.length; i++) {
            totalAmount += amounts[i];
            _stake(accounts[i], amounts[i]);
        }
        require(totalAmount == batchAmount, "INVALID_BATCH_AMOUNT");
        IERC20Upgradeable(auroraToken).safeTransferFrom(
            msg.sender,
            address(treasury),
            batchAmount
        );
    }

    /// @dev stakeOnBehalfOfAnotherUser is called for airdropping Aurora users
    /// @param account the account address
    /// @param amount in AURORA tokens
    /// WARNING: rewards are not claimed during stake. Airdrop script must claim or
    /// only distribute to accounts without stake
    function stakeOnBehalfOfAnotherUser(address account, uint256 amount)
        external
        pausable(1)
        onlyRole(AIRDROP_ROLE)
    {
        _before();
        _stake(account, amount);
        IERC20Upgradeable(auroraToken).safeTransferFrom(
            msg.sender,
            address(treasury),
            amount
        );
    }

    /// @dev moves the reward for specific stream Id to pending rewards.
    /// It will require a waiting time untill it get released. Users call
    /// this in function in order to claim rewards.
    /// @param streamId stream index
    function moveRewardsToPending(uint256 streamId)
        external
        pausable(1)
        onlyActiveStream(streamId)
    {
        _before();
        _moveRewardsToPending(msg.sender, streamId);
    }

    /// @dev moves all the user rewards to pending reward.
    function moveAllRewardsToPending() external pausable(1) {
        _before();
        // Claim all streams while skipping inactive streams.
        _moveAllRewardsToPending(msg.sender);
    }

    /// @dev moves a set of stream Id rewards to pending.
    /// Allows user to select stream ids to claim from UI.
    /// @param streamIds stream indexes
    function batchMoveRewardsToPending(uint256[] memory streamIds)
        external
        pausable(1)
    {
        _before();
        _batchClaimRewards(msg.sender, streamIds);
    }

    /// @dev Claim a stream's rewards on behalf of another user.
    /// @param account the user account address.
    /// @param streamId to claim.
    function claimOnBehalfOfAnotherUser(address account, uint256 streamId)
        external
        pausable(1)
        onlyRole(CLAIM_ROLE)
    {
        _before();
        _moveRewardsToPending(account, streamId);
    }

    /// @dev Claim all stream rewards on behalf of another user.
    /// @param account the user account address.
    function claimAllOnBehalfOfAnotherUser(address account)
        external
        pausable(1)
        onlyRole(CLAIM_ROLE)
    {
        _before();
        _moveAllRewardsToPending(account);
    }

    /// @dev Claim all stream rewards on behalf of other users.
    /// @param accounts the user account addresses.
    function claimAllOnBehalfOfOtherUsers(address[] memory accounts)
        external
        pausable(1)
        onlyRole(CLAIM_ROLE)
    {
        _before();
        for (uint256 i = 0; i < accounts.length; i++) {
            _moveAllRewardsToPending(accounts[i]);
        }
    }

    /// @dev batchClaimOnBehalfOfAnotherUser when gas limits prevent users from claiming all.
    /// @param account the user account address.
    /// @param streamIds to claim.
    function batchClaimOnBehalfOfAnotherUser(
        address account,
        uint256[] memory streamIds
    ) external pausable(1) onlyRole(CLAIM_ROLE) {
        _before();
        _batchClaimRewards(account, streamIds);
    }

    /// @dev Claim all stream rewards on behalf of other users.
    /// @param accounts the user account addresses.
    function batchClaimOnBehalfOfOtherUsers(
        address[] memory accounts,
        uint256[] memory streamIds
    ) external pausable(1) onlyRole(CLAIM_ROLE) {
        _before();
        for (uint256 i = 0; i < accounts.length; i++) {
            _batchClaimRewards(accounts[i], streamIds);
        }
    }

    /// @dev a user stakes amount of AURORA tokens
    /// The user should approve these tokens to the treasury
    /// contract in order to complete the stake.
    /// @param amount is the AURORA amount.
    function stake(uint256 amount) external pausable(1) {
        _before();
        _stake(msg.sender, amount);
        IERC20Upgradeable(auroraToken).safeTransferFrom(
            msg.sender,
            address(treasury),
            amount
        );
    }

    /// @dev withdraw amount in the pending pool. User should wait for
    /// pending time (tau constant) in order to be able to withdraw.
    /// @param streamId stream index
    function withdraw(uint256 streamId) external pausable(1) {
        require(
            block.timestamp > users[msg.sender].releaseTime[streamId],
            "INVALID_RELEASE_TIME"
        );
        _withdraw(streamId);
    }

    /// @dev withdraw all claimed balances which have passed pending periode.
    /// This function will reach gas limit with too many streams,
    /// so the frontend will allow individual stream withdrawals and disable withdrawAll.
    function withdrawAll() external pausable(1) {
        User storage userAccount = users[msg.sender];
        for (uint256 i = 0; i < streams.length; i++) {
            if (
                userAccount.pendings[i] != 0 &&
                block.timestamp > userAccount.releaseTime[i]
            ) {
                _withdraw(i);
            }
        }
    }

    /// @dev withdraw a set of stream Ids.
    /// Allows user to select stream ids to withdraw from UI.
    /// @param streamIds to withdraw.
    function batchWithdraw(uint256[] memory streamIds) external pausable(1) {
        User storage userAccount = users[msg.sender];
        for (uint256 i = 0; i < streamIds.length; i++) {
            if (
                userAccount.pendings[streamIds[i]] != 0 &&
                block.timestamp > userAccount.releaseTime[streamIds[i]]
            ) {
                _withdraw(streamIds[i]);
            }
        }
    }

    /// @dev gets the total user deposit
    /// @param account the user address
    /// @return user total deposit in (AURORA)
    function getUserTotalDeposit(address account)
        external
        view
        returns (uint256)
    {
        return users[account].deposit;
    }

    /// @dev gets the user shares
    /// @param account the user address
    /// @return user shares
    function getUserShares(address account) external view returns (uint256) {
        return users[account].auroraShares;
    }

    /// @dev unstake amount from user shares value. The rest is re-staked
    /// @param amount to unstake
    function unstake(uint256 amount) external pausable(1) {
        _before();
        uint256 stakeValue = (totalAmountOfStakedAurora *
            users[msg.sender].auroraShares) / totalAuroraShares;
        _unstake(amount, stakeValue);
    }

    /// @dev unstake all the user's shares
    function unstakeAll() external pausable(1) {
        _before();
        uint256 stakeValue = (totalAmountOfStakedAurora *
            users[msg.sender].auroraShares) / totalAuroraShares;
        _unstake(stakeValue, stakeValue);
    }

    /// @dev gets a user stream shares
    /// @param streamId stream index
    /// @param account the user address
    /// @return user stream shares
    function getAmountOfShares(uint256 streamId, address account)
        external
        view
        returns (uint256)
    {
        if (streamId == 0) return users[account].auroraShares;
        return users[account].streamShares;
    }

    /// @dev gets reward per share (RPS) for a stream
    /// @param streamId stream index
    /// @return streams[streamId].rps
    function getRewardPerShare(uint256 streamId)
        external
        view
        returns (uint256)
    {
        return streams[streamId].rps;
    }

    /// @dev calculates and gets the latest released rewards.
    /// @param streamId stream index
    /// @return rewards released since last update.
    function getRewardsAmount(uint256 streamId, uint256 lastUpdate)
        public
        view
        returns (uint256)
    {
        require(lastUpdate <= block.timestamp, "INVALID_LAST_UPDATE");
        if (lastUpdate == block.timestamp) return 0; // No more rewards since last update
        uint256 streamStart = streams[streamId].schedule.time[0];
        if (block.timestamp <= streamStart) return 0; // Stream didn't start
        uint256 streamEnd = streams[streamId].schedule.time[
            streams[streamId].schedule.time.length - 1
        ];
        if (lastUpdate >= streamEnd) return 0; // Stream schedule ended, all rewards released
        uint256 start;
        uint256 end;
        if (lastUpdate > streamStart) {
            start = lastUpdate;
        } else {
            // Release rewards from stream start.
            start = streamStart;
        }
        if (block.timestamp < streamEnd) {
            end = block.timestamp;
        } else {
            // The stream already finished between the last update and now.
            end = streamEnd;
        }
        return rewardsSchedule(streamId, start, end);
    }

    /// @dev calculates and gets the latest reward per share (RPS) for a stream
    /// @param streamId stream index
    /// @return streams[streamId].rps + scheduled reward up till now
    function getLatestRewardPerShare(uint256 streamId)
        public
        view
        returns (uint256)
    {
        require(streamId != 0, "AURORA_REWARDS_COMPOUND");
        require(totalStreamShares != 0, "ZERO_STREAM_SHARES");
        return
            streams[streamId].rps +
            (getRewardsAmount(streamId, touchedAt) * RPS_MULTIPLIER) /
            totalStreamShares;
    }

    /// @dev gets the user's reward per share (RPS) for a stream
    /// @param streamId stream index
    /// @return user.rpsDuringLastClaim[streamId]
    function getRewardPerShareForUser(uint256 streamId, address account)
        external
        view
        returns (uint256)
    {
        return users[account].rpsDuringLastClaim[streamId];
    }

    /// @dev gets the user's stream claimable amount
    /// @param streamId stream index
    /// @return (latesRPS - user.rpsDuringLastClaim) * user.shares
    function getStreamClaimableAmount(uint256 streamId, address account)
        external
        view
        returns (uint256)
    {
        uint256 latestRps = getLatestRewardPerShare(streamId);
        User storage userAccount = users[account];
        uint256 userRps = userAccount.rpsDuringLastClaim[streamId];
        uint256 userShares = userAccount.streamShares;
        return ((latestRps - userRps) * userShares) / RPS_MULTIPLIER;
    }

    /// @dev gets the user's stream pending reward
    /// @param streamId stream index
    /// @param account user account
    /// @return user.pendings[streamId]
    function getPending(uint256 streamId, address account)
        external
        view
        returns (uint256)
    {
        return users[account].pendings[streamId];
    }

    /// @dev gets the user's stream reward release time
    /// @param streamId stream index
    /// @param account user account
    /// @return user.releaseTime[streamId]
    function getReleaseTime(uint256 streamId, address account)
        external
        view
        returns (uint256)
    {
        return users[account].releaseTime[streamId];
    }

    /// @dev gets the total amount of staked aurora
    /// @return totalAmountOfStakedAurora + latest reward schedule
    function getTotalAmountOfStakedAurora() external view returns (uint256) {
        if (touchedAt == 0) return 0;
        return totalAmountOfStakedAurora + getRewardsAmount(0, touchedAt);
    }

    /// @dev gets start index and end index in a stream schedule
    /// @param streamId stream index
    /// @param start start time (in seconds)
    /// @param end end time (in seconds)
    function startEndScheduleIndex(
        uint256 streamId,
        uint256 start,
        uint256 end
    ) public view returns (uint256 startIndex, uint256 endIndex) {
        Schedule storage schedule = streams[streamId].schedule;
        require(schedule.time.length > 0, "NO_SCHEDULE");
        require(end > start, "INVALID_REWARD_QUERY_PERIODE");
        require(start >= schedule.time[0], "QUERY_BEFORE_SCHEDULE_START");
        require(
            end <= schedule.time[schedule.time.length - 1],
            "QUERY_AFTER_SCHEDULE_END"
        );
        // find start index and end index
        for (uint256 i = 0; i < schedule.time.length - 1; i++) {
            if (start < schedule.time[i]) {
                startIndex = i - 1;
                break;
            }
        }

        for (uint256 i = schedule.time.length - 1; i > 0; i--) {
            if (end >= schedule.time[i]) {
                endIndex = i;
                break;
            }
        }
        require(startIndex <= endIndex, "INVALID_INDEX_CALCULATION");
    }

    /// @dev calculate the total amount of the released tokens within a period (start & end)
    /// @param streamId the stream index
    /// @param start is the start timestamp within the schedule
    /// @param end is the end timestamp (e.g block.timestamp .. now)
    /// @return amount of the released tokens for that period
    function rewardsSchedule(
        uint256 streamId,
        uint256 start,
        uint256 end
    ) public view returns (uint256) {
        Schedule storage schedule = streams[streamId].schedule;
        uint256 startIndex;
        uint256 endIndex;
        (startIndex, endIndex) = startEndScheduleIndex(streamId, start, end);
        uint256 rewardScheduledAmount = 0;
        uint256 reward = 0;
        if (startIndex == endIndex) {
            // start and end are within the same schedule period
            reward =
                schedule.reward[startIndex] -
                schedule.reward[startIndex + 1];
            rewardScheduledAmount =
                (reward * (end - start)) /
                (schedule.time[startIndex + 1] - schedule.time[startIndex]);
        } else {
            // start and end are not within the same schedule period
            // Reward during the startIndex period
            reward =
                schedule.reward[startIndex] -
                schedule.reward[startIndex + 1];
            rewardScheduledAmount =
                (reward * (schedule.time[startIndex + 1] - start)) /
                (schedule.time[startIndex + 1] - schedule.time[startIndex]);
            // Reward during the period from startIndex + 1  to endIndex - 1
            rewardScheduledAmount +=
                schedule.reward[startIndex + 1] -
                schedule.reward[endIndex];
            // Reward during the endIndex period
            if (endIndex < schedule.time.length - 1) {
                // If endIndex represents a non-empty interval
                reward =
                    schedule.reward[endIndex] -
                    schedule.reward[endIndex + 1];
                rewardScheduledAmount +=
                    (reward * (end - schedule.time[endIndex])) /
                    (schedule.time[endIndex + 1] - schedule.time[endIndex]);
            }
        }
        return rewardScheduledAmount;
    }

    /// @dev called before touching the contract reserves (stake/unstake)
    function _before() internal {
        if (touchedAt == block.timestamp) return; // Already updated by previous tx in same block.
        if (totalAuroraShares != 0) {
            // Don't release rewards if there are no stakers.
            totalAmountOfStakedAurora += getRewardsAmount(0, touchedAt);
            for (uint256 i = 1; i < streams.length; i++) {
                if (streams[i].status == StreamStatus.ACTIVE) {
                    // If stream becomes blacklisted, no more rewards are released.
                    streams[i].rps = getLatestRewardPerShare(i);
                }
            }
        }
        touchedAt = block.timestamp;
    }

    /// @dev calculate the weighted stream shares at given timeshamp.
    /// @param timestamp the timestamp refering to the current or older timestamp
    function _weightedShares(uint256 shares, uint256 timestamp)
        internal
        view
        returns (uint256)
    {
        uint256 slopeStart = streams[0].schedule.time[0] + ONE_MONTH;
        uint256 slopeEnd = slopeStart + FOUR_YEARS;
        if (timestamp <= slopeStart) return shares * maxWeight;
        if (timestamp >= slopeEnd) return shares * minWeight;
        return
            shares *
            minWeight +
            (shares * (maxWeight - minWeight) * (slopeEnd - timestamp)) /
            (slopeEnd - slopeStart);
    }

    /// @dev allocate the collected reward to the pending tokens
    /// Rewards will become withdrawable after the release time.
    /// @param account is the staker address
    /// @param streamId the stream index
    function _moveRewardsToPending(address account, uint256 streamId) internal {
        require(streamId != 0, "AURORA_REWARDS_COMPOUND");
        User storage userAccount = users[account];
        uint256 reward = ((streams[streamId].rps -
            userAccount.rpsDuringLastClaim[streamId]) *
            userAccount.streamShares) / RPS_MULTIPLIER;
        if (reward == 0) return; // All rewards claimed or stream schedule didn't start
        userAccount.pendings[streamId] += reward;
        userAccount.rpsDuringLastClaim[streamId] = streams[streamId].rps;
        userAccount.releaseTime[streamId] =
            block.timestamp +
            streams[streamId].tau;
        // If the stream is blacklisted, remaining unclaimed rewards will be transfered out.
        streams[streamId].rewardClaimedAmount += reward;
        emit Pending(
            streamId,
            account,
            userAccount.pendings[streamId],
            block.timestamp
        );
    }

    /// @dev move all the streams rewards for a user to the pending tokens
    /// @param account is the staker address
    function _moveAllRewardsToPending(address account) internal {
        for (uint256 i = 1; i < streams.length; i++) {
            if (streams[i].status == StreamStatus.ACTIVE)
                _moveRewardsToPending(account, i);
        }
    }

    /// @dev moves a set of stream Id rewards to pending.
    /// `_before` must be called before to update the streams rps.
    /// @param account the user account address.
    /// @param streamIds to claim.
    function _batchClaimRewards(address account, uint256[] memory streamIds)
        internal
    {
        for (uint256 i = 0; i < streamIds.length; i++) {
            if (streams[streamIds[i]].status == StreamStatus.ACTIVE)
                _moveRewardsToPending(account, streamIds[i]);
        }
    }

    /// @dev calculate the shares for a user per AURORA stream and other streams
    /// @param amount the staked amount
    /// WARNING: rewards are not claimed during stake.
    /// The UI must make sure to claim rewards before adding more stake.
    /// Unclaimed rewards will be lost.
    /// `_before()` must be called before `_stake` to update streams rps
    /// compounded AURORA rewards.
    function _stake(address account, uint256 amount) internal {
        // recalculation of shares for user
        User storage userAccount = users[account];
        uint256 _amountOfShares = 0;
        if (totalAuroraShares == 0) {
            // initialize the number of shares (_amountOfShares) owning 100% of the stake (amount)
            _amountOfShares = amount;
        } else {
            // Round up so users don't get less sharesValue than their staked amount
            _amountOfShares =
                (amount * totalAuroraShares + totalAmountOfStakedAurora - 1) /
                totalAmountOfStakedAurora;
        }
        userAccount.auroraShares += _amountOfShares;
        totalAuroraShares += _amountOfShares;
        totalAmountOfStakedAurora += amount;
        userAccount.deposit += amount;

        // Calculate stream shares
        uint256 weightedAmountOfSharesPerStream = _weightedShares(
            _amountOfShares,
            block.timestamp
        );
        totalStreamShares += weightedAmountOfSharesPerStream;
        userAccount.streamShares += weightedAmountOfSharesPerStream;
        for (uint256 i = 1; i < streams.length; i++) {
            userAccount.rpsDuringLastClaim[i] = streams[i].rps; // The new shares should not claim old rewards
        }
        emit Staked(account, amount, _amountOfShares, block.timestamp);
    }

    /// WARNING: rewards are not claimed during unstake.
    /// The UI must make sure to claim rewards before unstaking.
    /// Unclaimed rewards will be lost.
    /// `_before()` must be called before `_unstake` to update streams rps
    function _unstake(uint256 amount, uint256 stakeValue) internal {
        require(amount != 0, "ZERO_AMOUNT");
        require(amount <= stakeValue, "NOT_ENOUGH_STAKE_BALANCE");
        User storage userAccount = users[msg.sender];
        // move rewards to pending
        // remove the shares from everywhere
        totalAuroraShares -= userAccount.auroraShares;
        totalStreamShares -= userAccount.streamShares;
        userAccount.auroraShares = 0;
        userAccount.streamShares = 0;
        // update the total Aurora staked and deposits
        totalAmountOfStakedAurora -= stakeValue;
        userAccount.deposit = 0;
        // move unstaked AURORA to pending.
        userAccount.pendings[0] += amount;
        userAccount.releaseTime[0] = block.timestamp + streams[0].tau;
        emit Pending(0, msg.sender, userAccount.pendings[0], block.timestamp);
        emit Unstaked(msg.sender, amount, block.timestamp);
        // restake the rest
        uint256 amountToRestake = stakeValue - amount;
        if (amountToRestake > 0) {
            _stake(msg.sender, amountToRestake);
        }
    }

    /// @dev validates the stream parameters prior proposing it.
    /// @param streamOwner stream owner address
    /// @param rewardToken stream reward token address
    /// @param maxDepositAmount the max reward token deposit
    /// @param scheduleTimes the stream schedule time list
    /// @param scheduleRewards the stream schedule reward list
    /// @param tau the tau is (pending release period) for this stream (e.g one day)
    function _validateStreamParameters(
        address streamOwner,
        address rewardToken,
        uint256 maxDepositAmount,
        uint256[] memory scheduleTimes,
        uint256[] memory scheduleRewards,
        uint256 tau
    ) internal view {
        require(streamOwner != address(0), "INVALID_STREAM_OWNER_ADDRESS");
        require(rewardToken != address(0), "INVALID_REWARD_TOKEN_ADDRESS");
        require(maxDepositAmount > 0, "ZERO_MAX_DEPOSIT");
        require(
            maxDepositAmount == scheduleRewards[0],
            "MAX_DEPOSIT_MUST_EQUAL_SCHEDULE"
        );
        // scheduleTimes[0] == proposal expiration time
        require(
            scheduleTimes[0] > block.timestamp,
            "INVALID_STREAM_EXPIRATION_DATE"
        );
        require(
            scheduleTimes.length == scheduleRewards.length,
            "INVALID_SCHEDULE_VALUES"
        );
        require(tau != 0, "INVALID_TAU_PERIOD");
        for (uint256 i = 1; i < scheduleTimes.length; i++) {
            require(
                scheduleTimes[i] > scheduleTimes[i - 1],
                "INVALID_SCHEDULE_TIMES"
            );
            require(
                scheduleRewards[i] <= scheduleRewards[i - 1],
                "INVALID_SCHEDULE_REWARDS"
            );
        }
        require(
            scheduleRewards[scheduleRewards.length - 1] == 0,
            "INVALID_SCHEDULE_END_REWARD"
        );
    }

    /// @dev updates the stream reward schedule if the reward token amount is less than
    /// the max deposit amount.
    /// @param streamId the stream index
    /// @param rewardTokenAmount the stream reward token amount
    function _updateStreamRewardSchedules(
        uint256 streamId,
        uint256 rewardTokenAmount
    ) internal {
        for (uint256 i = 0; i < streams[streamId].schedule.reward.length; i++) {
            streams[streamId].schedule.reward[i] =
                (streams[streamId].schedule.reward[i] * rewardTokenAmount) /
                streams[streamId].maxDepositAmount;
        }
    }

    /// @dev withdraw stream rewards after the release time.
    /// @param streamId the stream index
    function _withdraw(uint256 streamId) internal {
        User storage userAccount = users[msg.sender];
        uint256 pendingAmount = userAccount.pendings[streamId];
        userAccount.pendings[streamId] = 0;
        emit Released(streamId, msg.sender, pendingAmount, block.timestamp);
        ITreasury(treasury).payRewards(
            msg.sender,
            streams[streamId].rewardToken,
            pendingAmount
        );
    }
}<|MERGE_RESOLUTION|>--- conflicted
+++ resolved
@@ -190,6 +190,7 @@
                 auroraDepositAmount: 0,
                 auroraClaimedAmount: 0,
                 maxDepositAmount: 0,
+                minDepositAmount: 0,
                 rewardDepositAmount: 0,
                 rewardClaimedAmount: 0,
                 lastTimeOwnerClaimed: block.timestamp,
@@ -237,24 +238,6 @@
         );
         Schedule memory schedule = Schedule(scheduleTimes, scheduleRewards);
         uint256 streamId = streams.length;
-<<<<<<< HEAD
-        streams.push();
-        Stream storage stream = streams[streamId];
-        stream.owner = streamOwner;
-        stream.manager = msg.sender;
-        stream.rewardToken = rewardToken;
-        stream.auroraDepositAmount = auroraDepositAmount;
-        stream.auroraClaimedAmount = 0;
-        stream.maxDepositAmount = maxDepositAmount;
-        stream.minDepositAmount = minDepositAmount;
-        stream.rewardDepositAmount = 0;
-        stream.rewardClaimedAmount = 0;
-        stream.lastTimeOwnerClaimed = scheduleTimes[0];
-        stream.schedule = Schedule(scheduleTimes, scheduleRewards);
-        stream.isProposed = true;
-        stream.isActive = false;
-        stream.tau = tau;
-=======
         streams.push(
             Stream({
                 owner: streamOwner,
@@ -263,6 +246,7 @@
                 auroraDepositAmount: auroraDepositAmount,
                 auroraClaimedAmount: 0,
                 maxDepositAmount: maxDepositAmount,
+                minDepositAmount: minDepositAmount,
                 rewardDepositAmount: 0,
                 rewardClaimedAmount: 0,
                 lastTimeOwnerClaimed: scheduleTimes[0],
@@ -272,7 +256,6 @@
                 rps: 0
             })
         );
->>>>>>> ebfd5ebe
         emit StreamProposed(streamId, streamOwner, block.timestamp);
         IERC20Upgradeable(auroraToken).safeTransferFrom(
             msg.sender,
@@ -320,12 +303,8 @@
             rewardTokenAmount <= stream.maxDepositAmount,
             "REWARD_TOO_HIGH"
         );
-<<<<<<< HEAD
         require(rewardTokenAmount >= stream.minDepositAmount, "REWARD_TOO_LOW");
-        stream.isActive = true;
-=======
         stream.status = StreamStatus.ACTIVE;
->>>>>>> ebfd5ebe
         stream.rewardDepositAmount = rewardTokenAmount;
         if (rewardTokenAmount < stream.maxDepositAmount) {
             // refund staking admin if deposited reward tokens less than the upper limit of deposit
