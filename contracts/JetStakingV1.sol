// SPDX-License-Identifier: MIT
pragma solidity 0.8.10;

import "./ITreasury.sol";
import "./AdminControlled.sol";
import "@openzeppelin/contracts-upgradeable/token/ERC20/IERC20Upgradeable.sol";
import "@openzeppelin/contracts-upgradeable/token/ERC20/utils/SafeERC20Upgradeable.sol";

/**
 * @title JetStakingV1
 * @author Aurora Team
 *
 * @dev Implementation of Jet staking contract
 *
 *      This contract implements the staking mechanics for AURORA ERC20 token.
 *      A user can stake any amount of AURORA tokens, and get rewarded in both
 *      AURORA and other stream tokens based on the rewards schedules.
 *      Stream rewards can be claimed any time however AURORA can't be claimed
 *      unless the user unstakes his full/partial amount of shares.
 *
 *      This contract is AdminControlled which has a tremendous power. However
 *      hopfully it be governed by a community wallet.
 */
contract JetStakingV1 is AdminControlled {
    using SafeERC20Upgradeable for IERC20Upgradeable;
    bytes32 public constant AIRDROP_ROLE = keccak256("AIRDROP_ROLE");
    bytes32 public constant CLAIM_ROLE = keccak256("CLAIM_ROLE");
    bytes32 public constant STREAM_MANAGER_ROLE =
        keccak256("STREAM_MANAGER_ROLE");
    uint256 constant ONE_MONTH = 2629746;
    uint256 constant FOUR_YEARS = 126227808;
    // RPS_MULTIPLIER = Aurora_max_supply x weight(1000) * 10 (large enough to always release rewards) =
    // 10**9 * 10**18 * 10**3 * 10= 10**31
    uint256 constant RPS_MULTIPLIER = 1e31;
    uint256 public totalAmountOfStakedAurora;
    uint256 public touchedAt;
    uint256 public totalAuroraShares;
    uint256 public totalStreamShares;
    address public treasury;
    address public auroraToken;
    uint256 maxWeight;
    uint256 minWeight;

    enum StreamStatus {
        INACTIVE,
        PROPOSED,
        ACTIVE
    }

    struct User {
        uint256 deposit;
        uint256 auroraShares;
        uint256 streamShares;
        mapping(uint256 => uint256) pendings; // The amount of tokens pending release for user per stream
        mapping(uint256 => uint256) releaseTime; // The release moment per stream
        mapping(uint256 => uint256) rpsDuringLastClaim; // RPS or reward per share during the previous rewards claim
    }

    struct Schedule {
        uint256[] time;
        uint256[] reward;
    }

    struct Stream {
        address owner; // stream owned by the ERC-20 reward token owner
        address manager; // stream manager handled by AURORA stream manager role
        address rewardToken;
        uint256 auroraDepositAmount;
        uint256 auroraClaimedAmount;
        uint256 rewardDepositAmount;
        uint256 rewardClaimedAmount;
        uint256 maxDepositAmount;
        uint256 minDepositAmount;
        uint256 lastTimeOwnerClaimed;
        uint256 tau; // pending time prior reward release
        uint256 rps; // Reward per share for a stream j>0
        Schedule schedule;
        StreamStatus status;
    }

    mapping(address => User) public users;
    Stream[] streams;

    // events
    event Staked(
        address indexed user,
        uint256 amount,
        uint256 shares,
        uint256 timestamp
    );

    event Unstaked(address indexed user, uint256 amount, uint256 timestamp);

    event Pending(
        uint256 indexed streamId,
        address indexed user,
        uint256 amount,
        uint256 timestamp
    );

    event Released(
        uint256 indexed streamId,
        address indexed user,
        uint256 amount,
        uint256 timestamp
    );

    event StreamProposed(
        uint256 indexed streamId,
        address indexed owner,
        uint256 timestamp
    );

    event StreamProposalCancelled(
        uint256 indexed streamId,
        address indexed owner,
        uint256 timestamp
    );

    event StreamCreated(
        uint256 indexed streamId,
        address indexed owner,
        uint256 timestamp
    );

    event StreamRemoved(
        uint256 indexed streamId,
        address indexed owner,
        uint256 timestamp
    );

    modifier onlyActiveStream(uint256 streamId) {
        require(
            streams[streamId].status == StreamStatus.ACTIVE,
            "INACTIVE_OR_PROPOSED_STREAM"
        );
        _;
    }

    /// @dev initialize the contract and deploys the first stream (AURORA)
    /// @notice By calling this function, the deployer of this contract must
    /// make sure that the AURORA reward amount was deposited to the treasury
    /// contract before initializing of the default AURORA stream.
    /// @param aurora token contract address
    /// @param scheduleTimes init the schedule time
    /// @param scheduleRewards init the schedule amounts
    /// @param tauAuroraStream release time constant per stream (e.g AURORA stream)
    /// @param _flags admin controlled contract flags
    /// @param _treasury the Aurora treasury contract address
    /// @param _maxWeight max stream reward weighting coefficient
    /// @param _minWeight min stream reward weighting coefficient
    function initialize(
        address aurora,
        address streamOwner,
        uint256[] memory scheduleTimes,
        uint256[] memory scheduleRewards,
        uint256 tauAuroraStream,
        uint256 _flags,
        address _treasury,
        uint256 _maxWeight,
        uint256 _minWeight
    ) external initializer {
        require(_maxWeight > _minWeight, "INVALID_WEIGHTS");
        require(_treasury != address(0), "INVALID_ADDRESS");
        _validateStreamParameters(
            streamOwner,
            aurora,
            scheduleRewards[0],
            scheduleTimes,
            scheduleRewards,
            tauAuroraStream
        );
        // check aurora token address is supportedToken in the treasury
        require(
            ITreasury(_treasury).isSupportedToken(aurora),
            "INVALID_SUPPORTED_TOKEN_ADDRESS"
        );
        __AdminControlled_init(_flags);
        _grantRole(AIRDROP_ROLE, msg.sender);
        _grantRole(CLAIM_ROLE, msg.sender);
        _grantRole(STREAM_MANAGER_ROLE, msg.sender);
        treasury = _treasury;
        auroraToken = aurora;
        maxWeight = _maxWeight;
        minWeight = _minWeight;
        //init AURORA default stream
        // This is a special stream where the reward token is the aurora token itself.
        uint256 streamId = 0;
        Schedule memory schedule = Schedule(scheduleTimes, scheduleRewards);
        streams.push(
            Stream({
                owner: streamOwner,
                manager: streamOwner,
                rewardToken: aurora,
                auroraDepositAmount: 0,
                auroraClaimedAmount: 0,
                maxDepositAmount: 0,
                minDepositAmount: 0,
                rewardDepositAmount: 0,
                rewardClaimedAmount: 0,
                lastTimeOwnerClaimed: block.timestamp,
                schedule: schedule,
                status: StreamStatus.ACTIVE,
                tau: tauAuroraStream,
                rps: 0
            })
        );
        emit StreamProposed(streamId, streamOwner, block.timestamp);
        emit StreamCreated(streamId, streamOwner, block.timestamp);
    }

    /// @dev An admin of the staking contract can whitelist (propose) a stream.
    /// Whitelisting of the stream provides the option for the stream
    /// owner (presumably the issuing party of a specific token) to
    /// deposit some ERC-20 tokens on the staking contract and potentially
    /// get in return some AURORA tokens. Deposited ERC-20 tokens will be
    /// distributed to the stakers over some period of time.
    /// @notice treasury manager must call
    /// @param streamOwner only this account would be able to create a stream
    /// @param rewardToken the address of the ERC-20 tokens to be deposited in the stream
    /// @param auroraDepositAmount Amount of the AURORA deposited by the Admin.
    /// @param maxDepositAmount The upper amount of the tokens that should be deposited by the stream owner
    /// @param scheduleTimes timestamp denoting the start of each scheduled interval. Last element is the end of the stream.
    /// @param scheduleRewards remaining rewards to be delivered at the beginning of each scheduled interval. Last element is always zero.
    /// @param tau the tau is (pending release period) for this stream (e.g one day)
    function proposeStream(
        address streamOwner,
        address rewardToken,
        uint256 auroraDepositAmount,
        uint256 maxDepositAmount,
        uint256 minDepositAmount,
        uint256[] memory scheduleTimes,
        uint256[] memory scheduleRewards,
        uint256 tau
    ) external onlyRole(STREAM_MANAGER_ROLE) {
        _validateStreamParameters(
            streamOwner,
            rewardToken,
            maxDepositAmount,
            scheduleTimes,
            scheduleRewards,
            tau
        );
<<<<<<< HEAD
        // check aurora token address is supportedToken in the treasury
        require(
            ITreasury(treasury).isSupportedToken(rewardToken),
            "INVALID_SUPPORTED_TOKEN_ADDRESS"
        );
=======
        Schedule memory schedule = Schedule(scheduleTimes, scheduleRewards);
>>>>>>> e9032d17
        uint256 streamId = streams.length;
        streams.push(
            Stream({
                owner: streamOwner,
                manager: msg.sender,
                rewardToken: rewardToken,
                auroraDepositAmount: auroraDepositAmount,
                auroraClaimedAmount: 0,
                maxDepositAmount: maxDepositAmount,
                minDepositAmount: minDepositAmount,
                rewardDepositAmount: 0,
                rewardClaimedAmount: 0,
                lastTimeOwnerClaimed: scheduleTimes[0],
                schedule: schedule,
                status: StreamStatus.PROPOSED,
                tau: tau,
                rps: 0
            })
        );
        emit StreamProposed(streamId, streamOwner, block.timestamp);
        IERC20Upgradeable(auroraToken).safeTransferFrom(
            msg.sender,
            address(this),
            auroraDepositAmount
        );
    }

    /// @dev cancelStreamProposal cancels a proposal any time before the stream
    /// becomes active (created).
    /// @param streamId the stream index
    function cancelStreamProposal(uint256 streamId)
        external
        onlyRole(STREAM_MANAGER_ROLE)
    {
        Stream storage stream = streams[streamId];
        require(stream.status == StreamStatus.PROPOSED, "STREAM_NOT_PROPOSED");
        // cancel the proposal
        stream.status = StreamStatus.INACTIVE;
        uint256 refundAmount = stream.auroraDepositAmount;
        stream.auroraDepositAmount = 0;
        emit StreamProposalCancelled(streamId, stream.owner, block.timestamp);
        // refund stream manager wallet with the stream aurora deposit
        IERC20Upgradeable(auroraToken).safeTransfer(
            stream.manager,
            refundAmount
        );
    }

    /// @dev create new stream (only stream owner)
    /// stream owner must approve reward tokens to this contract.
    /// @param streamId stream id
    function createStream(uint256 streamId, uint256 rewardTokenAmount)
        external
        pausable(1)
    {
        Stream storage stream = streams[streamId];
        require(stream.status == StreamStatus.PROPOSED, "STREAM_NOT_PROPOSED");
        require(stream.owner == msg.sender, "INVALID_STREAM_OWNER");
        require(
            stream.schedule.time[0] >= block.timestamp,
            "STREAM_PROPOSAL_EXPIRED"
        );
        require(
            rewardTokenAmount <= stream.maxDepositAmount,
            "REWARD_TOO_HIGH"
        );
        require(rewardTokenAmount >= stream.minDepositAmount, "REWARD_TOO_LOW");
        stream.status = StreamStatus.ACTIVE;
        stream.rewardDepositAmount = rewardTokenAmount;
        if (rewardTokenAmount < stream.maxDepositAmount) {
            // refund staking admin if deposited reward tokens less than the upper limit of deposit
            uint256 newAuroraDepositAmount = (rewardTokenAmount *
                stream.auroraDepositAmount) / stream.maxDepositAmount;
            uint256 refundAuroraAmount = stream.auroraDepositAmount -
                newAuroraDepositAmount;
            stream.auroraDepositAmount = newAuroraDepositAmount;
            // update stream reward schedules
            _updateStreamRewardSchedules(streamId, rewardTokenAmount);
            IERC20Upgradeable(auroraToken).safeTransfer(
                stream.manager,
                refundAuroraAmount
            );
        }
        emit StreamCreated(streamId, msg.sender, block.timestamp);
        require(
            stream.schedule.reward[0] == stream.rewardDepositAmount,
            "INVALID_STARTING_REWARD"
        );
        // move Aurora tokens to treasury
        IERC20Upgradeable(auroraToken).safeTransfer(
            address(treasury),
            stream.auroraDepositAmount
        );
        // move reward tokens to treasury
        IERC20Upgradeable(stream.rewardToken).safeTransferFrom(
            msg.sender,
            address(treasury),
            rewardTokenAmount
        );
    }

    /// @dev Get the treasury balance
    /// @param token the token address
    function getTreasuryBalance(address token) public view returns (uint256) {
        return IERC20Upgradeable(token).balanceOf(treasury);
    }

    /// @dev removes a stream (only default admin role)
    /// @param streamId stream index
    /// @param streamFundReceiver receives the rest of the reward tokens in the stream
    function removeStream(uint256 streamId, address streamFundReceiver)
        external
        onlyRole(STREAM_MANAGER_ROLE)
    {
        require(streamId != 0, "AURORA_STREAM_NOT_REMOVABLE");
        Stream storage stream = streams[streamId];
        require(stream.status == StreamStatus.ACTIVE, "STREAM_ALREADY_REMOVED");
        stream.status = StreamStatus.INACTIVE;
        emit StreamRemoved(streamId, stream.owner, block.timestamp);
        uint256 releaseAuroraAmount = stream.auroraDepositAmount -
            stream.auroraClaimedAmount;
        uint256 releaseRewardAmount = stream.rewardDepositAmount -
            stream.rewardClaimedAmount;
        // check enough treasury balance
        uint256 auroraTreasury = getTreasuryBalance(auroraToken);
        uint256 rewardTreasury = getTreasuryBalance(stream.rewardToken);
        // move rest of the unclaimed aurora to the stream manager
        ITreasury(treasury).payRewards(
            stream.manager,
            auroraToken,
            releaseAuroraAmount <= auroraTreasury
                ? releaseAuroraAmount
                : auroraTreasury // should not happen
        );
        // move the rest of rewards to the stream owner
        ITreasury(treasury).payRewards(
            streamFundReceiver,
            stream.rewardToken,
            releaseRewardAmount <= rewardTreasury
                ? releaseRewardAmount
                : rewardTreasury // should not happen
        );
    }

    /// @dev Stream owner claimable AURORA.
    /// @param streamId the stream index
    function getStreamOwnerClaimableAmount(uint256 streamId)
        public
        view
        returns (uint256)
    {
        Stream storage stream = streams[streamId];
        if (stream.status != StreamStatus.ACTIVE) return 0;
        uint256 scheduledReward = getRewardsAmount(
            streamId,
            stream.lastTimeOwnerClaimed
        );
        return
            (scheduledReward * stream.auroraDepositAmount) /
            stream.rewardDepositAmount;
    }

    /// @dev the release of AURORA tokens to the stream owner is subjected to the same schedule as rewards.
    /// Thus if for a specific moment in time 30% of the rewards are distributed, then it means that 30% of
    /// the AURORA deposit can be withdrawn by the stream owner too.
    /// called by the stream owner
    /// @param streamId the stream index
    function releaseAuroraRewardsToStreamOwner(uint256 streamId)
        external
        pausable(1)
    {
        Stream storage stream = streams[streamId];
        require(msg.sender == stream.owner, "INVALID_STREAM_OWNER");
        require(
            stream.status == StreamStatus.ACTIVE,
            "INACTIVE_OR_PROPOSED_STREAM"
        );
        require(streamId != 0, "AURORA_STREAM_NA");
        uint256 auroraStreamOwnerReward = getStreamOwnerClaimableAmount(
            streamId
        );
        stream.lastTimeOwnerClaimed = block.timestamp;
        stream.auroraClaimedAmount += auroraStreamOwnerReward;
        // check enough treasury balance
        ITreasury(treasury).payRewards(
            stream.owner,
            auroraToken,
            auroraStreamOwnerReward
        );
    }

    /// @dev get the stream data
    /// @notice this function doesn't return the stream
    /// schedule due to some stake slots limitations. To
    /// get the stream schedule, refer to getStreamSchedule
    /// @param streamId the stream index
    function getStream(uint256 streamId)
        external
        view
        returns (
            address streamOwner,
            address rewardToken,
            uint256 auroraDepositAmount,
            uint256 auroraClaimedAmount,
            uint256 rewardDepositAmount,
            uint256 rewardClaimedAmount,
            uint256 maxDepositAmount,
            uint256 lastTimeOwnerClaimed,
            uint256 rps,
            uint256 tau,
            StreamStatus status
        )
    {
        Stream storage stream = streams[streamId];
        return (
            stream.owner,
            stream.rewardToken,
            stream.auroraDepositAmount,
            stream.auroraClaimedAmount,
            stream.rewardDepositAmount,
            stream.rewardClaimedAmount,
            stream.maxDepositAmount,
            stream.lastTimeOwnerClaimed,
            stream.rps,
            stream.tau,
            stream.status
        );
    }

    /// @dev get the stream schedule data
    /// @param streamId the stream index
    function getStreamSchedule(uint256 streamId)
        external
        view
        returns (
            uint256[] memory scheduleTimes,
            uint256[] memory scheduleRewards
        )
    {
        return (
            streams[streamId].schedule.time,
            streams[streamId].schedule.reward
        );
    }

    /// @dev get the streams count
    /// @return streams.length
    function getStreamsCount() external view returns (uint256) {
        return streams.length;
    }

    /// @notice updates treasury account
    /// @dev restricted for the admin only. Admin should pause this
    /// contract before changing the treasury address by setting the
    /// pause =1 (for changing this variable, call adminPause(1))
    /// @param _treasury treasury contract address for the reward tokens
    function updateTreasury(address _treasury)
        external
        pausable(1)
        onlyRole(DEFAULT_ADMIN_ROLE)
    {
        require(_treasury != address(0), "INVALID_ADDRESS");
        require(_treasury != treasury, "SAME_ADDRESS");
        treasury = _treasury;
    }

    /// @dev stakeOnBehalfOfOtherUsers called for airdropping Aurora users
    /// @param accounts the account address
    /// @param amounts in AURORA tokens
    /// @param batchAmount equals to the sum of amounts
    /// WARNING: rewards are not claimed during stake. Airdrop script must claim or
    /// only distribute to accounts without stake
    function stakeOnBehalfOfOtherUsers(
        address[] memory accounts,
        uint256[] memory amounts,
        uint256 batchAmount
    ) external pausable(1) onlyRole(AIRDROP_ROLE) {
        require(accounts.length == amounts.length, "INVALID_ARRAY_LENGTH");
        _before();
        uint256 totalAmount = 0;
        for (uint256 i = 0; i < amounts.length; i++) {
            totalAmount += amounts[i];
            _stake(accounts[i], amounts[i]);
        }
        require(totalAmount == batchAmount, "INVALID_BATCH_AMOUNT");
        IERC20Upgradeable(auroraToken).safeTransferFrom(
            msg.sender,
            address(treasury),
            batchAmount
        );
    }

    /// @dev stakeOnBehalfOfAnotherUser is called for airdropping Aurora users
    /// @param account the account address
    /// @param amount in AURORA tokens
    /// WARNING: rewards are not claimed during stake. Airdrop script must claim or
    /// only distribute to accounts without stake
    function stakeOnBehalfOfAnotherUser(address account, uint256 amount)
        external
        pausable(1)
        onlyRole(AIRDROP_ROLE)
    {
        _before();
        _stake(account, amount);
        IERC20Upgradeable(auroraToken).safeTransferFrom(
            msg.sender,
            address(treasury),
            amount
        );
    }

    /// @dev moves the reward for specific stream Id to pending rewards.
    /// It will require a waiting time untill it get released. Users call
    /// this in function in order to claim rewards.
    /// @param streamId stream index
    function moveRewardsToPending(uint256 streamId)
        external
        pausable(1)
        onlyActiveStream(streamId)
    {
        _before();
        _moveRewardsToPending(msg.sender, streamId);
    }

    /// @dev moves all the user rewards to pending reward.
    function moveAllRewardsToPending() external pausable(1) {
        _before();
        // Claim all streams while skipping inactive streams.
        _moveAllRewardsToPending(msg.sender);
    }

    /// @dev moves a set of stream Id rewards to pending.
    /// Allows user to select stream ids to claim from UI.
    /// @param streamIds stream indexes
    function batchMoveRewardsToPending(uint256[] memory streamIds)
        external
        pausable(1)
    {
        _before();
        _batchClaimRewards(msg.sender, streamIds);
    }

    /// @dev Claim a stream's rewards on behalf of another user.
    /// @param account the user account address.
    /// @param streamId to claim.
    function claimOnBehalfOfAnotherUser(address account, uint256 streamId)
        external
        pausable(1)
        onlyRole(CLAIM_ROLE)
    {
        _before();
        _moveRewardsToPending(account, streamId);
    }

    /// @dev Claim all stream rewards on behalf of another user.
    /// @param account the user account address.
    function claimAllOnBehalfOfAnotherUser(address account)
        external
        pausable(1)
        onlyRole(CLAIM_ROLE)
    {
        _before();
        _moveAllRewardsToPending(account);
    }

    /// @dev Claim all stream rewards on behalf of other users.
    /// @param accounts the user account addresses.
    function claimAllOnBehalfOfOtherUsers(address[] memory accounts)
        external
        pausable(1)
        onlyRole(CLAIM_ROLE)
    {
        _before();
        for (uint256 i = 0; i < accounts.length; i++) {
            _moveAllRewardsToPending(accounts[i]);
        }
    }

    /// @dev batchClaimOnBehalfOfAnotherUser when gas limits prevent users from claiming all.
    /// @param account the user account address.
    /// @param streamIds to claim.
    function batchClaimOnBehalfOfAnotherUser(
        address account,
        uint256[] memory streamIds
    ) external pausable(1) onlyRole(CLAIM_ROLE) {
        _before();
        _batchClaimRewards(account, streamIds);
    }

    /// @dev Claim all stream rewards on behalf of other users.
    /// @param accounts the user account addresses.
    function batchClaimOnBehalfOfOtherUsers(
        address[] memory accounts,
        uint256[] memory streamIds
    ) external pausable(1) onlyRole(CLAIM_ROLE) {
        _before();
        for (uint256 i = 0; i < accounts.length; i++) {
            _batchClaimRewards(accounts[i], streamIds);
        }
    }

    /// @dev a user stakes amount of AURORA tokens
    /// The user should approve these tokens to the treasury
    /// contract in order to complete the stake.
    /// @param amount is the AURORA amount.
    function stake(uint256 amount) external pausable(1) {
        _before();
        _stake(msg.sender, amount);
        IERC20Upgradeable(auroraToken).safeTransferFrom(
            msg.sender,
            address(treasury),
            amount
        );
    }

    /// @dev withdraw amount in the pending pool. User should wait for
    /// pending time (tau constant) in order to be able to withdraw.
    /// @param streamId stream index
    function withdraw(uint256 streamId) external pausable(1) {
        require(
            block.timestamp > users[msg.sender].releaseTime[streamId],
            "INVALID_RELEASE_TIME"
        );
        _withdraw(streamId);
    }

    /// @dev withdraw all claimed balances which have passed pending periode.
    /// This function will reach gas limit with too many streams,
    /// so the frontend will allow individual stream withdrawals and disable withdrawAll.
    function withdrawAll() external pausable(1) {
        User storage userAccount = users[msg.sender];
        for (uint256 i = 0; i < streams.length; i++) {
            if (
                userAccount.pendings[i] != 0 &&
                block.timestamp > userAccount.releaseTime[i]
            ) {
                _withdraw(i);
            }
        }
    }

    /// @dev withdraw a set of stream Ids.
    /// Allows user to select stream ids to withdraw from UI.
    /// @param streamIds to withdraw.
    function batchWithdraw(uint256[] memory streamIds) external pausable(1) {
        User storage userAccount = users[msg.sender];
        for (uint256 i = 0; i < streamIds.length; i++) {
            if (
                userAccount.pendings[streamIds[i]] != 0 &&
                block.timestamp > userAccount.releaseTime[streamIds[i]]
            ) {
                _withdraw(streamIds[i]);
            }
        }
    }

    /// @dev gets the total user deposit
    /// @param account the user address
    /// @return user total deposit in (AURORA)
    function getUserTotalDeposit(address account)
        external
        view
        returns (uint256)
    {
        return users[account].deposit;
    }

    /// @dev gets the user shares
    /// @param account the user address
    /// @return user shares
    function getUserShares(address account) external view returns (uint256) {
        return users[account].auroraShares;
    }

    /// @dev unstake amount from user shares value. The rest is re-staked
    /// @param amount to unstake
    function unstake(uint256 amount) external pausable(1) {
        _before();
        uint256 stakeValue = (totalAmountOfStakedAurora *
            users[msg.sender].auroraShares) / totalAuroraShares;
        _unstake(amount, stakeValue);
    }

    /// @dev unstake all the user's shares
    function unstakeAll() external pausable(1) {
        _before();
        uint256 stakeValue = (totalAmountOfStakedAurora *
            users[msg.sender].auroraShares) / totalAuroraShares;
        _unstake(stakeValue, stakeValue);
    }

    /// @dev gets a user stream shares
    /// @param streamId stream index
    /// @param account the user address
    /// @return user stream shares
    function getAmountOfShares(uint256 streamId, address account)
        external
        view
        returns (uint256)
    {
        if (streamId == 0) return users[account].auroraShares;
        return users[account].streamShares;
    }

    /// @dev gets reward per share (RPS) for a stream
    /// @param streamId stream index
    /// @return streams[streamId].rps
    function getRewardPerShare(uint256 streamId)
        external
        view
        returns (uint256)
    {
        return streams[streamId].rps;
    }

    /// @dev calculates and gets the latest released rewards.
    /// @param streamId stream index
    /// @return rewards released since last update.
    function getRewardsAmount(uint256 streamId, uint256 lastUpdate)
        public
        view
        returns (uint256)
    {
        require(lastUpdate <= block.timestamp, "INVALID_LAST_UPDATE");
        if (lastUpdate == block.timestamp) return 0; // No more rewards since last update
        uint256 streamStart = streams[streamId].schedule.time[0];
        if (block.timestamp <= streamStart) return 0; // Stream didn't start
        uint256 streamEnd = streams[streamId].schedule.time[
            streams[streamId].schedule.time.length - 1
        ];
        if (lastUpdate >= streamEnd) return 0; // Stream schedule ended, all rewards released
        uint256 start;
        uint256 end;
        if (lastUpdate > streamStart) {
            start = lastUpdate;
        } else {
            // Release rewards from stream start.
            start = streamStart;
        }
        if (block.timestamp < streamEnd) {
            end = block.timestamp;
        } else {
            // The stream already finished between the last update and now.
            end = streamEnd;
        }
        return rewardsSchedule(streamId, start, end);
    }

    /// @dev calculates and gets the latest reward per share (RPS) for a stream
    /// @param streamId stream index
    /// @return streams[streamId].rps + scheduled reward up till now
    function getLatestRewardPerShare(uint256 streamId)
        public
        view
        returns (uint256)
    {
        require(streamId != 0, "AURORA_REWARDS_COMPOUND");
        require(totalStreamShares != 0, "ZERO_STREAM_SHARES");
        return
            streams[streamId].rps +
            (getRewardsAmount(streamId, touchedAt) * RPS_MULTIPLIER) /
            totalStreamShares;
    }

    /// @dev gets the user's reward per share (RPS) for a stream
    /// @param streamId stream index
    /// @return user.rpsDuringLastClaim[streamId]
    function getRewardPerShareForUser(uint256 streamId, address account)
        external
        view
        returns (uint256)
    {
        return users[account].rpsDuringLastClaim[streamId];
    }

    /// @dev gets the user's stream claimable amount
    /// @param streamId stream index
    /// @return (latesRPS - user.rpsDuringLastClaim) * user.shares
    function getStreamClaimableAmount(uint256 streamId, address account)
        external
        view
        returns (uint256)
    {
        uint256 latestRps = getLatestRewardPerShare(streamId);
        User storage userAccount = users[account];
        uint256 userRps = userAccount.rpsDuringLastClaim[streamId];
        uint256 userShares = userAccount.streamShares;
        return ((latestRps - userRps) * userShares) / RPS_MULTIPLIER;
    }

    /// @dev gets the user's stream pending reward
    /// @param streamId stream index
    /// @param account user account
    /// @return user.pendings[streamId]
    function getPending(uint256 streamId, address account)
        external
        view
        returns (uint256)
    {
        return users[account].pendings[streamId];
    }

    /// @dev gets the user's stream reward release time
    /// @param streamId stream index
    /// @param account user account
    /// @return user.releaseTime[streamId]
    function getReleaseTime(uint256 streamId, address account)
        external
        view
        returns (uint256)
    {
        return users[account].releaseTime[streamId];
    }

    /// @dev gets the total amount of staked aurora
    /// @return totalAmountOfStakedAurora + latest reward schedule
    function getTotalAmountOfStakedAurora() external view returns (uint256) {
        if (touchedAt == 0) return 0;
        return totalAmountOfStakedAurora + getRewardsAmount(0, touchedAt);
    }

    /// @dev gets start index and end index in a stream schedule
    /// @param streamId stream index
    /// @param start start time (in seconds)
    /// @param end end time (in seconds)
    function startEndScheduleIndex(
        uint256 streamId,
        uint256 start,
        uint256 end
    ) public view returns (uint256 startIndex, uint256 endIndex) {
        Schedule storage schedule = streams[streamId].schedule;
        require(schedule.time.length > 0, "NO_SCHEDULE");
        require(end > start, "INVALID_REWARD_QUERY_PERIODE");
        require(start >= schedule.time[0], "QUERY_BEFORE_SCHEDULE_START");
        require(
            end <= schedule.time[schedule.time.length - 1],
            "QUERY_AFTER_SCHEDULE_END"
        );
        // find start index and end index
        for (uint256 i = 0; i < schedule.time.length - 1; i++) {
            if (start < schedule.time[i]) {
                startIndex = i - 1;
                break;
            }
        }

        for (uint256 i = schedule.time.length - 1; i > 0; i--) {
            if (end >= schedule.time[i]) {
                endIndex = i;
                break;
            }
        }
        require(startIndex <= endIndex, "INVALID_INDEX_CALCULATION");
    }

    /// @dev calculate the total amount of the released tokens within a period (start & end)
    /// @param streamId the stream index
    /// @param start is the start timestamp within the schedule
    /// @param end is the end timestamp (e.g block.timestamp .. now)
    /// @return amount of the released tokens for that period
    function rewardsSchedule(
        uint256 streamId,
        uint256 start,
        uint256 end
    ) public view returns (uint256) {
        Schedule storage schedule = streams[streamId].schedule;
        uint256 startIndex;
        uint256 endIndex;
        (startIndex, endIndex) = startEndScheduleIndex(streamId, start, end);
        uint256 rewardScheduledAmount = 0;
        uint256 reward = 0;
        if (startIndex == endIndex) {
            // start and end are within the same schedule period
            reward =
                schedule.reward[startIndex] -
                schedule.reward[startIndex + 1];
            rewardScheduledAmount =
                (reward * (end - start)) /
                (schedule.time[startIndex + 1] - schedule.time[startIndex]);
        } else {
            // start and end are not within the same schedule period
            // Reward during the startIndex period
            reward =
                schedule.reward[startIndex] -
                schedule.reward[startIndex + 1];
            rewardScheduledAmount =
                (reward * (schedule.time[startIndex + 1] - start)) /
                (schedule.time[startIndex + 1] - schedule.time[startIndex]);
            // Reward during the period from startIndex + 1  to endIndex - 1
            rewardScheduledAmount +=
                schedule.reward[startIndex + 1] -
                schedule.reward[endIndex];
            // Reward during the endIndex period
            if (endIndex < schedule.time.length - 1) {
                // If endIndex represents a non-empty interval
                reward =
                    schedule.reward[endIndex] -
                    schedule.reward[endIndex + 1];
                rewardScheduledAmount +=
                    (reward * (end - schedule.time[endIndex])) /
                    (schedule.time[endIndex + 1] - schedule.time[endIndex]);
            }
        }
        return rewardScheduledAmount;
    }

    /// @dev called before touching the contract reserves (stake/unstake)
    function _before() internal {
        if (touchedAt == block.timestamp) return; // Already updated by previous tx in same block.
        if (totalAuroraShares != 0) {
            // Don't release rewards if there are no stakers.
            totalAmountOfStakedAurora += getRewardsAmount(0, touchedAt);
            for (uint256 i = 1; i < streams.length; i++) {
                if (streams[i].status == StreamStatus.ACTIVE) {
                    // If stream becomes blacklisted, no more rewards are released.
                    streams[i].rps = getLatestRewardPerShare(i);
                }
            }
        }
        touchedAt = block.timestamp;
    }

    /// @dev calculate the weighted stream shares at given timeshamp.
    /// @param timestamp the timestamp refering to the current or older timestamp
    function _weightedShares(uint256 shares, uint256 timestamp)
        internal
        view
        returns (uint256)
    {
        uint256 slopeStart = streams[0].schedule.time[0] + ONE_MONTH;
        uint256 slopeEnd = slopeStart + FOUR_YEARS;
        if (timestamp <= slopeStart) return shares * maxWeight;
        if (timestamp >= slopeEnd) return shares * minWeight;
        return
            shares *
            minWeight +
            (shares * (maxWeight - minWeight) * (slopeEnd - timestamp)) /
            (slopeEnd - slopeStart);
    }

    /// @dev allocate the collected reward to the pending tokens
    /// Rewards will become withdrawable after the release time.
    /// @param account is the staker address
    /// @param streamId the stream index
    function _moveRewardsToPending(address account, uint256 streamId) internal {
        require(streamId != 0, "AURORA_REWARDS_COMPOUND");
        User storage userAccount = users[account];
        require(
            userAccount.auroraShares != 0,
            "USER_DOES_NOT_HAVE_ACTUAL_STAKE"
        );
        uint256 reward = ((streams[streamId].rps -
            userAccount.rpsDuringLastClaim[streamId]) *
            userAccount.streamShares) / RPS_MULTIPLIER;
        if (reward == 0) return; // All rewards claimed or stream schedule didn't start
        userAccount.pendings[streamId] += reward;
        userAccount.rpsDuringLastClaim[streamId] = streams[streamId].rps;
        userAccount.releaseTime[streamId] =
            block.timestamp +
            streams[streamId].tau;
        // If the stream is blacklisted, remaining unclaimed rewards will be transfered out.
        streams[streamId].rewardClaimedAmount += reward;
        emit Pending(
            streamId,
            account,
            userAccount.pendings[streamId],
            block.timestamp
        );
    }

    /// @dev move all the streams rewards for a user to the pending tokens
    /// @param account is the staker address
    function _moveAllRewardsToPending(address account) internal {
        for (uint256 i = 1; i < streams.length; i++) {
            if (streams[i].status == StreamStatus.ACTIVE)
                _moveRewardsToPending(account, i);
        }
    }

    /// @dev moves a set of stream Id rewards to pending.
    /// `_before` must be called before to update the streams rps.
    /// @param account the user account address.
    /// @param streamIds to claim.
    function _batchClaimRewards(address account, uint256[] memory streamIds)
        internal
    {
        for (uint256 i = 0; i < streamIds.length; i++) {
            if (streams[streamIds[i]].status == StreamStatus.ACTIVE)
                _moveRewardsToPending(account, streamIds[i]);
        }
    }

    /// @dev calculate the shares for a user per AURORA stream and other streams
    /// @param amount the staked amount
    /// WARNING: rewards are not claimed during stake.
    /// The UI must make sure to claim rewards before adding more stake.
    /// Unclaimed rewards will be lost.
    /// `_before()` must be called before `_stake` to update streams rps
    /// compounded AURORA rewards.
    function _stake(address account, uint256 amount) internal {
        // recalculation of shares for user
        User storage userAccount = users[account];
        uint256 _amountOfShares = 0;
        if (totalAuroraShares == 0) {
            // initialize the number of shares (_amountOfShares) owning 100% of the stake (amount)
            _amountOfShares = amount;
        } else {
            // Round up so users don't get less sharesValue than their staked amount
            _amountOfShares =
                (amount * totalAuroraShares + totalAmountOfStakedAurora - 1) /
                totalAmountOfStakedAurora;
        }
        userAccount.auroraShares += _amountOfShares;
        totalAuroraShares += _amountOfShares;
        totalAmountOfStakedAurora += amount;
        userAccount.deposit += amount;

        // Calculate stream shares
        uint256 weightedAmountOfSharesPerStream = _weightedShares(
            _amountOfShares,
            block.timestamp
        );
        totalStreamShares += weightedAmountOfSharesPerStream;
        userAccount.streamShares += weightedAmountOfSharesPerStream;
        for (uint256 i = 1; i < streams.length; i++) {
            userAccount.rpsDuringLastClaim[i] = streams[i].rps; // The new shares should not claim old rewards
        }
        emit Staked(account, amount, _amountOfShares, block.timestamp);
    }

    /// WARNING: rewards are not claimed during unstake.
    /// The UI must make sure to claim rewards before unstaking.
    /// Unclaimed rewards will be lost.
    /// `_before()` must be called before `_unstake` to update streams rps
    function _unstake(uint256 amount, uint256 stakeValue) internal {
        require(amount != 0, "ZERO_AMOUNT");
        require(amount <= stakeValue, "NOT_ENOUGH_STAKE_BALANCE");
        User storage userAccount = users[msg.sender];
        // move rewards to pending
        // remove the shares from everywhere
        totalAuroraShares -= userAccount.auroraShares;
        totalStreamShares -= userAccount.streamShares;
        userAccount.auroraShares = 0;
        userAccount.streamShares = 0;
        // update the total Aurora staked and deposits
        totalAmountOfStakedAurora -= stakeValue;
        userAccount.deposit = 0;
        // move unstaked AURORA to pending.
        userAccount.pendings[0] += amount;
        userAccount.releaseTime[0] = block.timestamp + streams[0].tau;
        emit Pending(0, msg.sender, userAccount.pendings[0], block.timestamp);
        emit Unstaked(msg.sender, amount, block.timestamp);
        // restake the rest
        uint256 amountToRestake = stakeValue - amount;
        if (amountToRestake > 0) {
            _stake(msg.sender, amountToRestake);
        }
    }

    /// @dev validates the stream parameters prior proposing it.
    /// @param streamOwner stream owner address
    /// @param rewardToken stream reward token address
    /// @param maxDepositAmount the max reward token deposit
    /// @param scheduleTimes the stream schedule time list
    /// @param scheduleRewards the stream schedule reward list
    /// @param tau the tau is (pending release period) for this stream (e.g one day)
    function _validateStreamParameters(
        address streamOwner,
        address rewardToken,
        uint256 maxDepositAmount,
        uint256[] memory scheduleTimes,
        uint256[] memory scheduleRewards,
        uint256 tau
    ) internal view {
        require(streamOwner != address(0), "INVALID_STREAM_OWNER_ADDRESS");
        require(rewardToken != address(0), "INVALID_REWARD_TOKEN_ADDRESS");
        require(maxDepositAmount > 0, "ZERO_MAX_DEPOSIT");
        require(
            maxDepositAmount == scheduleRewards[0],
            "MAX_DEPOSIT_MUST_EQUAL_SCHEDULE"
        );
        // scheduleTimes[0] == proposal expiration time
        require(
            scheduleTimes[0] > block.timestamp,
            "INVALID_STREAM_EXPIRATION_DATE"
        );
        require(
            scheduleTimes.length == scheduleRewards.length,
            "INVALID_SCHEDULE_VALUES"
        );
        require(tau != 0, "INVALID_TAU_PERIOD");
        for (uint256 i = 1; i < scheduleTimes.length; i++) {
            require(
                scheduleTimes[i] > scheduleTimes[i - 1],
                "INVALID_SCHEDULE_TIMES"
            );
            require(
                scheduleRewards[i] <= scheduleRewards[i - 1],
                "INVALID_SCHEDULE_REWARDS"
            );
        }
        require(
            scheduleRewards[scheduleRewards.length - 1] == 0,
            "INVALID_SCHEDULE_END_REWARD"
        );
    }

    /// @dev updates the stream reward schedule if the reward token amount is less than
    /// the max deposit amount.
    /// @param streamId the stream index
    /// @param rewardTokenAmount the stream reward token amount
    function _updateStreamRewardSchedules(
        uint256 streamId,
        uint256 rewardTokenAmount
    ) internal {
        for (uint256 i = 0; i < streams[streamId].schedule.reward.length; i++) {
            streams[streamId].schedule.reward[i] =
                (streams[streamId].schedule.reward[i] * rewardTokenAmount) /
                streams[streamId].maxDepositAmount;
        }
    }

    /// @dev withdraw stream rewards after the release time.
    /// @param streamId the stream index
    function _withdraw(uint256 streamId) internal {
        User storage userAccount = users[msg.sender];
        uint256 pendingAmount = userAccount.pendings[streamId];
        userAccount.pendings[streamId] = 0;
        emit Released(streamId, msg.sender, pendingAmount, block.timestamp);
        ITreasury(treasury).payRewards(
            msg.sender,
            streams[streamId].rewardToken,
            pendingAmount
        );
    }
}<|MERGE_RESOLUTION|>--- conflicted
+++ resolved
@@ -241,15 +241,12 @@
             scheduleRewards,
             tau
         );
-<<<<<<< HEAD
         // check aurora token address is supportedToken in the treasury
         require(
             ITreasury(treasury).isSupportedToken(rewardToken),
             "INVALID_SUPPORTED_TOKEN_ADDRESS"
         );
-=======
         Schedule memory schedule = Schedule(scheduleTimes, scheduleRewards);
->>>>>>> e9032d17
         uint256 streamId = streams.length;
         streams.push(
             Stream({
